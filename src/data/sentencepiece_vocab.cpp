--- conflicted
+++ resolved
@@ -227,23 +227,18 @@
 
   std::string decode(const Words& sentence, bool /*ignoreEOS*/) const override {
     std::string line;
-<<<<<<< HEAD
     if(keepEncoded_) {
       for(const Word& id : sentence)
         line += (*this)[id] + " ";
       line.pop_back();  // trim the trailing whitespace
     } else {
       // convert vector of Word to vector of int
-      std::vector<int> spmSentence(sentence.begin(), sentence.end());
+      std::vector<int> spmSentence;
+      spmSentence.reserve(sentence.size());
+      for(auto&& word : sentence)
+        spmSentence.push_back(word.toWordIndex());
       spm_->Decode(spmSentence, &line);
     }
-=======
-    // convert vector of Word to vector of int
-    std::vector<int> spmSentence; spmSentence.reserve(sentence.size());
-    for (auto&& word : sentence)
-      spmSentence.push_back(word.toWordIndex());
-    spm_->Decode(spmSentence, &line);
->>>>>>> 967acf91
     return line;
   }
 
