#include "data/vocab_base.h"

#include "3rd_party/yaml-cpp/yaml.h"
#include "common/logging.h"
#include "common/regex.h"
#include "common/utils.h"
#include "common/filesystem.h"

#include <algorithm>
#include <fstream>
#include <iostream>
#include <sstream>
#include <unordered_map>
#include <unordered_set>

namespace marian {

class DefaultVocab : public VocabBase {
private:
  typedef std::map<std::string, Word> Str2Id;
  Str2Id str2id_;

  typedef std::vector<std::string> Id2Str;
  Id2Str id2str_;

  Word eosId_ = (Word)-1;
  Word unkId_ = (Word)-1;

  std::vector<std::string> suffixes_ = { ".yml", ".yaml", ".json" };

  class VocabFreqOrderer {
  private:
    const std::unordered_map<std::string, size_t>& counter_;

  public:
    VocabFreqOrderer(const std::unordered_map<std::string, size_t>& counter)
            : counter_(counter) {}

    // order first by decreasing frequency, 
    // if frequencies are the same order lexicographically by vocabulary string
    bool operator()(const std::string& a, const std::string& b) const {
      return counter_.at(a) > counter_.at(b) || (counter_.at(a) == counter_.at(b) && a < b);
    }
  };

public:
  virtual const std::string& canonicalExtension() const override { return suffixes_[0]; }
  virtual const std::vector<std::string>& suffixes() const override { return suffixes_; }

  virtual Word operator[](const std::string& word) const override {
    auto it = str2id_.find(word);
    if(it != str2id_.end())
      return it->second;
    else
      return unkId_;
  }

  Words encode(const std::string& line, bool addEOS, bool /*inference*/) const override {
    std::vector<std::string> lineTokens;
    utils::split(line, lineTokens, " ");
    return (*this)(lineTokens, addEOS);
  }

  std::string decode(const Words& sentence, bool ignoreEOS) const override {
    std::string line;
    auto tokens = (*this)(sentence, ignoreEOS);
    return utils::join(tokens, " ");
  }

  virtual std::string type() const override { return "DefaultVocab"; }

  virtual Word getEosId() const override { return eosId_; }
  virtual Word getUnkId() const override { return unkId_; }


  const std::string& operator[](Word id) const override {
    ABORT_IF(id >= id2str_.size(), "Unknown word id: ", id);
    return id2str_[id];
  }

  size_t size() const override {
    return id2str_.size();
  }

  int load(const std::string& vocabPath, int max) override {
    bool isJson = regex::regex_search(vocabPath, regex::regex("\\.(json|yaml|yml)$"));
    LOG(info,
        "[data] Loading vocabulary from {} file {}",
        isJson ? "JSON/Yaml" : "text",
        vocabPath);
    ABORT_IF(!filesystem::exists(vocabPath),
            "DefaultVocabulary file {} does not exits",
            vocabPath);

    std::map<std::string, Word> vocab;
    // read from JSON (or Yaml) file
    if(isJson) {
      YAML::Node vocabNode = YAML::Load(io::InputFileStream(vocabPath));
      for(auto&& pair : vocabNode)
        vocab.insert({pair.first.as<std::string>(), pair.second.as<Word>()});
    }
    // read from flat text file
    else {
      io::InputFileStream in(vocabPath);
      std::string line;
      while(io::getline(in, line)) {
        ABORT_IF(line.empty(),
                "DefaultVocabulary file {} must not contain empty lines",
                vocabPath);
        vocab.insert({line, (Word)vocab.size()});
      }
      ABORT_IF(in.bad(), "DefaultVocabulary file {} could not be read", vocabPath);
    }

    std::unordered_set<Word> seenSpecial;

    id2str_.reserve(vocab.size());
    for(auto&& pair : vocab) {
      auto str = pair.first;
      auto id = pair.second;

      // note: this requires ids to be sorted by frequency
      if(!max || id < (Word)max) {
        insertWord(id, str);
      }
    }
    ABORT_IF(id2str_.empty(), "Empty vocabulary: ", vocabPath);

    // look up ids for </s> and <unk>, which are required
    // The name backCompatStr is alternatively accepted for Yaml vocabs if id
    // equals backCompatId.
    auto getRequiredWordId = [&](const std::string& str,
                                const std::string& backCompatStr,
                                Word backCompatId) {
      // back compat with Nematus Yaml dicts
      if(isJson) {
        // if word id 0 or 1 is either empty or has the Nematus-convention string,
        // then use it
        if(backCompatId < id2str_.size()
          && (id2str_[backCompatId].empty()
              || id2str_[backCompatId] == backCompatStr)) {
          LOG(info,
              "[data] Using unused word id {} for {}",
              backCompatStr,
              backCompatId,
              str);
          return backCompatId;
        }
      }
      auto iter = str2id_.find(str);
      ABORT_IF(iter == str2id_.end(),
              "DefaultVocabulary file {} is expected to contain an entry for {}",
              vocabPath,
              str);
      return iter->second;
    };
    eosId_ = getRequiredWordId(DEFAULT_EOS_STR, NEMATUS_EOS_STR, DEFAULT_EOS_ID);
    unkId_ = getRequiredWordId(DEFAULT_UNK_STR, NEMATUS_UNK_STR, DEFAULT_UNK_ID);

    // some special symbols for hard attention
    if(!seenSpecial.empty()) {
      auto requireWord = [&](Word id, const std::string& str) {
        auto iter = str2id_.find(str);
        // word already in vocab: must be at right index, else fail
        if(iter != str2id_.end())
          ABORT_IF(iter->second != id,
                  "special vocabulary entry '{}' is expected to have id {}",
                  str,
                  id);
        else
          insertWord(id, str);
      };
      // @TODO: the hard-att code has not yet been updated to accept EOS at any id
      requireWord(DEFAULT_EOS_ID, DEFAULT_EOS_STR);
    }

    return std::max((int)id2str_.size(), max);
  }

  // for fakeBatch()
  void createFake() override {
    eosId_ = insertWord(DEFAULT_EOS_ID, DEFAULT_EOS_STR);
    unkId_ = insertWord(DEFAULT_UNK_ID, DEFAULT_UNK_STR);
  }

  virtual void create(const std::string& vocabPath,
                      const std::vector<std::string>& trainPaths,
                      size_t maxSize = 0) {

    LOG(info, "[data] Creating vocabulary {} from {}",
              vocabPath,
              utils::join(trainPaths, ", "));

    if(vocabPath != "stdout") {
      filesystem::Path path(vocabPath);
      auto dir = path.parentPath();
      if(dir.empty())
        dir = filesystem::currentPath();

<<<<<<< HEAD
    ABORT_IF(filesystem::exists(vocabPath),
            "DefaultVocab file '{}' exists. Not overwriting",
            path.string());
=======
      ABORT_IF(!dir.empty() && !filesystem::isDirectory(dir),
              "Specified vocab directory {} does not exist",
              dir.string());

      ABORT_IF(filesystem::exists(vocabPath),
              "Vocabulary file '{}' exists. Not overwriting",
              path.string());
    }
>>>>>>> 7578fea4

    std::unordered_map<std::string, size_t> counter;
    for(const auto& trainPath : trainPaths)
      addCounts(counter, trainPath);
    create(vocabPath, counter, maxSize);
  }

private:

  void addCounts(std::unordered_map<std::string, size_t>& counter,
                 const std::string& trainPath) {
    std::unique_ptr<io::InputFileStream> trainStrm(
      trainPath == "stdin" ? new io::InputFileStream(std::cin)
                           : new io::InputFileStream(trainPath)
    );

    std::string line;
    while(getline(*trainStrm, line)) {
      std::vector<std::string> toks;
      utils::split(line, toks, " ");

      for(const std::string& tok : toks) {
        auto iter = counter.find(tok);
        if(iter == counter.end())
          counter[tok] = 1;
        else
          iter->second++;
      }
    }
  }

  void create(const std::string& vocabPath,
              const std::unordered_map<std::string, size_t>& counter,
              size_t maxSize = 0) {

    std::vector<std::string> vocabVec;
    for(auto& p : counter)
      vocabVec.push_back(p.first);

    std::sort(vocabVec.begin(), vocabVec.end(), VocabFreqOrderer(counter));

    YAML::Node vocabYaml;
    vocabYaml.force_insert(DEFAULT_EOS_STR, DEFAULT_EOS_ID);
    vocabYaml.force_insert(DEFAULT_UNK_STR, DEFAULT_UNK_ID);

    Word maxSpec = 1;
    auto vocabSize = vocabVec.size();
    if(maxSize > maxSpec)
      vocabSize = std::min(maxSize - maxSpec - 1, vocabVec.size());

    for(size_t i = 0; i < vocabSize; ++i)
      vocabYaml.force_insert(vocabVec[i], i + maxSpec + 1);

    std::unique_ptr<io::OutputFileStream> vocabStrm(
      vocabPath == "stdout" ? new io::OutputFileStream(std::cout)
                            : new io::OutputFileStream(vocabPath)
    );
    *vocabStrm << vocabYaml;
  }

  Words operator()(const std::vector<std::string>& lineTokens,
                   bool addEOS) const {
    Words words(lineTokens.size());
    std::transform(lineTokens.begin(),
                  lineTokens.end(),
                  words.begin(),
                  [&](const std::string& w) { return (*this)[w]; });
    if(addEOS)
      words.push_back(eosId_);
    return words;
  }

  std::vector<std::string> operator()(const Words& sentence,
                                      bool ignoreEOS) const {
    std::vector<std::string> decoded;
    for(size_t i = 0; i < sentence.size(); ++i) {
      if((sentence[i] != eosId_ || !ignoreEOS)) {
        decoded.push_back((*this)[sentence[i]]);
      }
    }
    return decoded;
  }

  // helper to insert a word into str2id_[] and id2str_[]
  Word insertWord(Word id, const std::string& str) {
    str2id_[str] = id;
    if(id >= id2str_.size())
      id2str_.resize(id + 1);
    id2str_[id] = str;
    return id;
  };
};

Ptr<VocabBase> createDefaultVocab() {
  return New<DefaultVocab>();
}

}<|MERGE_RESOLUTION|>--- conflicted
+++ resolved
@@ -197,11 +197,6 @@
       if(dir.empty())
         dir = filesystem::currentPath();
 
-<<<<<<< HEAD
-    ABORT_IF(filesystem::exists(vocabPath),
-            "DefaultVocab file '{}' exists. Not overwriting",
-            path.string());
-=======
       ABORT_IF(!dir.empty() && !filesystem::isDirectory(dir),
               "Specified vocab directory {} does not exist",
               dir.string());
@@ -210,8 +205,7 @@
               "Vocabulary file '{}' exists. Not overwriting",
               path.string());
     }
->>>>>>> 7578fea4
-
+    
     std::unordered_map<std::string, size_t> counter;
     for(const auto& trainPath : trainPaths)
       addCounts(counter, trainPath);
