--- conflicted
+++ resolved
@@ -84,10 +84,7 @@
   // this runs on a bg thread; sequencing is handled by caller, but locking is done in here
   std::deque<BatchPtr> fetchBatches() {
     typedef typename Sample::value_type Item;
-    auto itemCmp = [](const Item& sa, const Item& sb) {
-      // sort by element length, not content
-      return sa.size() < sb.size();
-    };
+    auto itemCmp = [](const Item& sa, const Item& sb) { return sa.size() < sb.size(); }; // sort by element length, not content
 
     auto cmpSrc = [itemCmp](const Sample& a, const Sample& b) {
       return std::lexicographical_compare(
@@ -99,14 +96,7 @@
           a.rbegin(), a.rend(), b.rbegin(), b.rend(), itemCmp);
     };
 
-<<<<<<< HEAD
-    auto cmpNone = [](const Sample& a, const Sample& b) {
-      // sort by address, so we have something to work with
-      return &a < &b;
-    };
-=======
     auto cmpNone = [](const Sample& a, const Sample& b) { return a.getId() > b.getId(); }; // sort in order of original ids = original data order unless shuffling
->>>>>>> bb779a6d
 
     typedef std::function<bool(const Sample&, const Sample&)> cmp_type;
     typedef std::priority_queue<Sample, Samples, cmp_type> sample_queue;
@@ -262,7 +252,7 @@
   BatchGenerator(Ptr<DataSet> data,
                  Ptr<Options> options,
                  Ptr<BatchStats> stats = nullptr)
-    : data_(data), options_(options), stats_(stats), threadPool_(1) { }
+      : data_(data), options_(options), stats_(stats), threadPool_(1) {}
 
   ~BatchGenerator() {
     if (futureBufferedBatches_.valid()) // bg thread holds a reference to 'this',
@@ -290,12 +280,6 @@
     newlyPrepared_ = true;
 
     // @TODO: solve this better, maybe use options
-    // => for this to work best, we need to replace --no-shuffle by --shuffle
-    // which is true by default for train, false otherwise, or explicitly set
-    // --no-shuffle=true by default for translate, validate, score etc. [UG]
-    // for the time begin, let's stick with the explicit function parameter
-    // (I've disabled the default value, because it's prone to cause problems
-    // sooner or later; callers should know if they want to shuffle or not).
     shuffle_ = shuffle;
 
     // start the background pre-fetch operation
