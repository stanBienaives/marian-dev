--- conflicted
+++ resolved
@@ -75,15 +75,9 @@
       graph->setDefaultElementType(typeFromString(precison[0])); // only use first type, used for parameter type in graph
       graph->setDevice(device);
       graph->getBackend()->setClip(options_->get<float>("clip-gemm"));
-<<<<<<< HEAD
+
       if (device.type == DeviceType::cpu) {
         graph->getBackend()->setGemmPrecision(options_);
-        graph->getBackend()->setLegacyBatchedGemm(options_->get<bool>("use-legacy-batching"));
-=======
-      if (device.type == DeviceType::cpu) { // Specific GEMM precisions are only supported on the CPU for now.
-        std::string gemmPrecision = options_->get<std::string>("gemm-precision", {"float32"});
-        graph->getBackend()->setGemmPrecision(gemmPrecision);
->>>>>>> c41b18c1
       }
 
       graph->reserveWorkspaceMB(options_->get<size_t>("workspace"));
