--- conflicted
+++ resolved
@@ -25,22 +25,11 @@
   History(size_t lineNo, float alpha = 1.f, float wp_ = 0.f);
 
   void add(const Beam& beam, Word trgEosId, bool last = false) {
-<<<<<<< HEAD
-    if(beam.back()->getPrevHyp() != nullptr) {
-      for(size_t j = 0; j < beam.size(); ++j)
-        if(beam[j]->getWord() == trgEosId || last) {
-          float pathScore =
-              (beam[j]->getPathScore() - wordPenalty(history_.size())) / lengthPenalty(history_.size());
-          topHyps_.push({history_.size(), j, pathScore});
-          // std::cerr << "Add " << history_.size() << " " << j << " " << pathScore
-          // << std::endl;
-=======
     if(beam.back()->getPrevHyp() != nullptr) { // if not start hyp do
       for(size_t beamIdx = 0; beamIdx < beam.size(); ++beamIdx)
         if(beam[beamIdx]->getWord() == trgEosId || last) { // if this is a final hyp do
           float pathScore = (beam[beamIdx]->getPathScore() - wordPenalty(history_.size())) / lengthPenalty(history_.size()); // get and normalize path score
           topHyps_.push({history_.size(), beamIdx, pathScore}); // push final hyp on queue of scored hyps
->>>>>>> 9a4f7843
         }
     }
     history_.push_back(beam);
@@ -48,37 +37,20 @@
 
   size_t size() const { return history_.size(); } // number of time steps
 
-<<<<<<< HEAD
   NBestList nBest(size_t n, bool skip_empty = false) const {
-=======
-  NBestList nBest(size_t n) const {
->>>>>>> 9a4f7843
     NBestList nbest;
     for (auto topHypsCopy = topHyps_; nbest.size() < n && !topHypsCopy.empty(); topHypsCopy.pop()) {
       auto bestHypCoord = topHypsCopy.top();
 
-<<<<<<< HEAD
-      const size_t start = bestHypCoord.i; // last time step of this hypothesis
-      const size_t j     = bestHypCoord.j; // which beam entry
-      Hypothesis::PtrType bestHyp = history_[start][j];
-      // float c = bestHypCoord.normalizedPathScore;
-      // std::cerr << "h: " << start << " " << j << " " << c << std::endl;
+      const size_t timeStepIdx = bestHypCoord.timeStepIdx; // last time step of this hypothesis
+      const size_t beamIdx     = bestHypCoord.beamIdx;     // which beam entry
+      Hypothesis::PtrType bestHyp = history_[timeStepIdx][beamIdx];
 
       // trace back best path
       Words targetWords = bestHyp->tracebackWords();
       if (skip_empty && targetWords.size() == 0)
         continue; // skip empty translation
       // note: bestHyp->GetPathScore() is not normalized, while bestHypCoord.normalizedPathScore is
-=======
-      const size_t timeStepIdx = bestHypCoord.timeStepIdx; // last time step of this hypothesis
-      const size_t beamIdx     = bestHypCoord.beamIdx;     // which beam entry
-      Hypothesis::PtrType bestHyp = history_[timeStepIdx][beamIdx];
-
-      // trace back best path
-      Words targetWords = bestHyp->tracebackWords();
-
-      // note: bestHyp->getPathScore() is not normalized, while bestHypCoord.normalizedPathScore is
->>>>>>> 9a4f7843
       nbest.emplace_back(targetWords, bestHyp, bestHypCoord.normalizedPathScore);
     }
     return nbest;
