--- conflicted
+++ resolved
@@ -23,11 +23,7 @@
         alignmentThreshold_(getAlignmentThreshold(alignment_)) {}
 
   template <class OStream>
-<<<<<<< HEAD
   void print(Ptr<History const> history, OStream& best1, OStream& bestn) {
-=======
-  void print(Ptr<History> history, OStream& best1, OStream& bestn) {
->>>>>>> 9a4f7843
     const auto& nbl = history->nBest(nbest_);
 
     for(size_t i = 0; i < nbl.size(); ++i) {
