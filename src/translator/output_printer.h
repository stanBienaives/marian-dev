#pragma once

#include <vector>

#include "common/options.h"
#include "common/utils.h"
#include "data/alignment.h"
#include "data/vocab.h"
#include "translator/history.h"
#include "translator/hypothesis.h"

namespace marian {

class OutputPrinter {
public:
  OutputPrinter(Ptr<Options> options, Ptr<Vocab> vocab)
      : vocab_(vocab),
        reverse_(options->get<bool>("right-left")),
        nbest_(options->get<bool>("n-best", false)
                   ? options->get<size_t>("beam-size")
                   : 0),
        alignment_(options->get<std::string>("alignment", "")),
        alignmentThreshold_(getAlignmentThreshold(alignment_)),
        wordScores_(options->get<bool>("word-scores")) {}

  template <class OStream>
  void print(Ptr<History> history, OStream& best1, OStream& bestn) {
    const auto& nbl = history->nBest(nbest_);

    for(size_t i = 0; i < nbl.size(); ++i) {
      const auto& result = nbl[i];
      const auto& hypo = std::get<1>(result);
      auto words = std::get<0>(result);

      if(reverse_)
        std::reverse(words.begin(), words.end());

      std::string translation = vocab_->decode(words);
      bestn << history->getLineNum() << " ||| " << translation;

      if(!alignment_.empty())
        bestn << " ||| " << getAlignment(hypo);

      bestn << " |||";
      if(hypo->getScoreBreakdown().empty()) {
        bestn << " F0=" << hypo->getPathScore();
      } else {
        for(size_t j = 0; j < hypo->getScoreBreakdown().size(); ++j) {
          bestn << " F" << j << "= " << hypo->getScoreBreakdown()[j];
        }
      }

      float realScore = std::get<2>(result);
      bestn << " ||| " << realScore;

      if(wordScores_)
        bestn << " ||| WordScores=" << getWordScores(hypo);

      if(i < nbl.size() - 1)
        bestn << std::endl;
      else
        bestn << std::flush;
    }

    auto result = history->top();
    auto words = std::get<0>(result);

    if(reverse_)
      std::reverse(words.begin(), words.end());

    std::string translation = vocab_->decode(words);

    best1 << translation;
    if(!alignment_.empty()) {
      const auto& hypo = std::get<1>(result);
      best1 << " ||| " << getAlignment(hypo);
    }

<<<<<<< HEAD
    if(wordScores_) {
      const auto& hypo = std::get<1>(result);
      best1 << " ||| WordScores=" << getWordScores(hypo);
    }

=======
>>>>>>> 967acf91
    best1 << std::flush;
  }

private:
  Ptr<Vocab> vocab_;
  bool reverse_{false};
  size_t nbest_{0};
  std::string alignment_;
  float alignmentThreshold_{0.f};
  bool wordScores_{false};

  // Get word alignment pairs
  std::string getAlignment(const Ptr<Hypothesis>& hyp);
  // Get word-level scores
  std::string getWordScores(const Ptr<Hypothesis>& hyp);

  float getAlignmentThreshold(const std::string& str) {
    try {
      return std::max(std::stof(str), 0.f);
    } catch(...) {
      return 0.f;
    }
  }
};
}  // namespace marian<|MERGE_RESOLUTION|>--- conflicted
+++ resolved
@@ -76,14 +76,11 @@
       best1 << " ||| " << getAlignment(hypo);
     }
 
-<<<<<<< HEAD
     if(wordScores_) {
       const auto& hypo = std::get<1>(result);
       best1 << " ||| WordScores=" << getWordScores(hypo);
     }
 
-=======
->>>>>>> 967acf91
     best1 << std::flush;
   }
 
