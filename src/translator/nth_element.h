/* All or part of this file was contributed by Intel under license:
 *   Copyright (C) 2017-2018 Intel Corporation
 *   SPDX-License-Identifier: MIT
 */

#pragma once

#include "tensors/tensor.h"
#include <vector>

namespace marian {

<<<<<<< HEAD
typedef std::function<void(const std::vector<size_t>& beamSizes,
                           Tensor logProbs,
                           std::vector<float>& outCosts,
                           std::vector<unsigned>& outKeys,
                           const bool isFirst)> GetNBestListFn;

GetNBestListFn createGetNBestListFn(size_t beamSize, size_t dimBatch, DeviceId deviceId);
}  // namespace marian
=======
struct NthElement {
  virtual ~NthElement() {}

  virtual void getNBestList(float* probs,
                            const std::vector<int>& batchFirstElementIdxs,
                            const std::vector<int>& cummulatedBeamSizes)
      = 0;

  virtual void getNBestList(const std::vector<size_t>& beamSizes,
                            Tensor Probs,
                            std::vector<float>& outCosts,
                            std::vector<unsigned>& outKeys,
                            const bool isFirst = false)
      = 0;

  virtual void GetPairs(size_t number,
                        std::vector<unsigned>& outKeys,
                        std::vector<float>& outValues)
      = 0;

  virtual void getValueByKey(std::vector<float>& out, float* d_in) = 0;
  virtual void setHypMask(const std::vector<char>& hypMask, int vocabSizeArg) = 0;
  virtual void clearHypMask() = 0;
};

class NthElementCPU : public NthElement {
  std::vector<int> h_res_idx;
  std::vector<float> h_res;
  size_t lastN;

public:
  NthElementCPU() = delete;
  NthElementCPU(const NthElementCPU& copy) = delete;
  NthElementCPU(size_t maxBeamSize, size_t maxBatchSize);

  void getNBestList(float* probs,
                    const std::vector<int>& batchFirstElementIdxs,
                    const std::vector<int>& cummulatedBeamSizes);

  void getNBestList(const std::vector<size_t>& beamSizes,
                    Tensor Probs,
                    std::vector<float>& outCosts,
                    std::vector<unsigned>& outKeys,
                    const bool isFirst = false);

  void GetPairs(size_t number,
                std::vector<unsigned>& outKeys,
                std::vector<float>& outValues);

  void getValueByKey(std::vector<float>& out, float* d_in);

  void setHypMask(const std::vector<char>& hypMask, int vocabSizeArg);
  void clearHypMask();
};

class NthElementGPU : public NthElement {
public:
  NthElementGPU() = delete;
  NthElementGPU(const NthElementGPU& copy) = delete;
  NthElementGPU(size_t maxBeamSize, size_t maxBatchSize, DeviceId deviceId);
  ~NthElementGPU();

  void getNBestList(float* probs,
                    const std::vector<int>& batchFirstElementIdxs,
                    const std::vector<int>& cummulatedBeamSizes);

  void getNBestList(const std::vector<size_t>& beamSizes,
                    Tensor Probs,
                    std::vector<float>& outCosts,
                    std::vector<unsigned>& outKeys,
                    const bool isFirst = false);

  void GetPairs(size_t number,
                std::vector<unsigned>& outKeys,
                std::vector<float>& outValues);

  void getValueByKey(std::vector<float>& out, float* d_in);

  void setHypMask(const std::vector<char>& hypMask, int vocabSizeArg);
  void clearHypMask();

private:
  DeviceId deviceId_;

  const int MAX_VOCAB_SIZE = 100000;

  const int BLOCK_SIZE = 512;
  const int NUM_BLOCKS;
  // cudaStream_t stream_;
  int* d_ind;

  float* d_out;

  int* d_res_idx;
  float* d_res;

  int* h_res_idx;
  float* h_res;

  float* d_breakdown;
  int* d_batchPosition;
  int* d_cumBeamSizes;

  char* d_hypMask;
  bool useHypMask;
  int vocabSize;

  size_t lastN;
};
}
>>>>>>> d1969d4b
<|MERGE_RESOLUTION|>--- conflicted
+++ resolved
@@ -10,124 +10,16 @@
 
 namespace marian {
 
-<<<<<<< HEAD
 typedef std::function<void(const std::vector<size_t>& beamSizes,
                            Tensor logProbs,
                            std::vector<float>& outCosts,
                            std::vector<unsigned>& outKeys,
-                           const bool isFirst)> GetNBestListFn;
+                           const bool isFirst,
+                           const std::vector<char>& hypMask,
+                           size_t vocabSizeArg)> GetNBestListFn;
 
-GetNBestListFn createGetNBestListFn(size_t beamSize, size_t dimBatch, DeviceId deviceId);
-}  // namespace marian
-=======
-struct NthElement {
-  virtual ~NthElement() {}
-
-  virtual void getNBestList(float* probs,
-                            const std::vector<int>& batchFirstElementIdxs,
-                            const std::vector<int>& cummulatedBeamSizes)
-      = 0;
-
-  virtual void getNBestList(const std::vector<size_t>& beamSizes,
-                            Tensor Probs,
-                            std::vector<float>& outCosts,
-                            std::vector<unsigned>& outKeys,
-                            const bool isFirst = false)
-      = 0;
-
-  virtual void GetPairs(size_t number,
-                        std::vector<unsigned>& outKeys,
-                        std::vector<float>& outValues)
-      = 0;
-
-  virtual void getValueByKey(std::vector<float>& out, float* d_in) = 0;
-  virtual void setHypMask(const std::vector<char>& hypMask, int vocabSizeArg) = 0;
-  virtual void clearHypMask() = 0;
-};
-
-class NthElementCPU : public NthElement {
-  std::vector<int> h_res_idx;
-  std::vector<float> h_res;
-  size_t lastN;
-
-public:
-  NthElementCPU() = delete;
-  NthElementCPU(const NthElementCPU& copy) = delete;
-  NthElementCPU(size_t maxBeamSize, size_t maxBatchSize);
-
-  void getNBestList(float* probs,
-                    const std::vector<int>& batchFirstElementIdxs,
-                    const std::vector<int>& cummulatedBeamSizes);
-
-  void getNBestList(const std::vector<size_t>& beamSizes,
-                    Tensor Probs,
-                    std::vector<float>& outCosts,
-                    std::vector<unsigned>& outKeys,
-                    const bool isFirst = false);
-
-  void GetPairs(size_t number,
-                std::vector<unsigned>& outKeys,
-                std::vector<float>& outValues);
-
-  void getValueByKey(std::vector<float>& out, float* d_in);
-
-  void setHypMask(const std::vector<char>& hypMask, int vocabSizeArg);
-  void clearHypMask();
-};
-
-class NthElementGPU : public NthElement {
-public:
-  NthElementGPU() = delete;
-  NthElementGPU(const NthElementGPU& copy) = delete;
-  NthElementGPU(size_t maxBeamSize, size_t maxBatchSize, DeviceId deviceId);
-  ~NthElementGPU();
-
-  void getNBestList(float* probs,
-                    const std::vector<int>& batchFirstElementIdxs,
-                    const std::vector<int>& cummulatedBeamSizes);
-
-  void getNBestList(const std::vector<size_t>& beamSizes,
-                    Tensor Probs,
-                    std::vector<float>& outCosts,
-                    std::vector<unsigned>& outKeys,
-                    const bool isFirst = false);
-
-  void GetPairs(size_t number,
-                std::vector<unsigned>& outKeys,
-                std::vector<float>& outValues);
-
-  void getValueByKey(std::vector<float>& out, float* d_in);
-
-  void setHypMask(const std::vector<char>& hypMask, int vocabSizeArg);
-  void clearHypMask();
-
-private:
-  DeviceId deviceId_;
-
-  const int MAX_VOCAB_SIZE = 100000;
-
-  const int BLOCK_SIZE = 512;
-  const int NUM_BLOCKS;
-  // cudaStream_t stream_;
-  int* d_ind;
-
-  float* d_out;
-
-  int* d_res_idx;
-  float* d_res;
-
-  int* h_res_idx;
-  float* h_res;
-
-  float* d_breakdown;
-  int* d_batchPosition;
-  int* d_cumBeamSizes;
-
-  char* d_hypMask;
-  bool useHypMask;
-  int vocabSize;
-
-  size_t lastN;
-};
-}
->>>>>>> d1969d4b
+GetNBestListFn createGetNBestListFn(size_t beamSize,
+                                    size_t dimBatch,
+                                    DeviceId deviceId,
+                                    bool xmlInput = false);
+}  // namespace marian