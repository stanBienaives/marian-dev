#pragma once

#include <condition_variable>
#include <future>
#include <thread>

#include <boost/filesystem.hpp>
#include <boost/thread/locks.hpp>
#include <boost/thread/shared_mutex.hpp>

#include "3rd_party/threadpool.h"
#include "training/graph_group.h"

namespace marian {

class AsyncGraphGroup : public GraphGroup {
public:
  virtual void setScheduler(Ptr<Scheduler> scheduler);

protected:
  bool first_{true};

  std::vector<Ptr<models::ModelBase>> builders_;
  std::vector<Ptr<ExpressionGraph>> graphs_;
  std::vector<DeviceId> devices_;

  std::mutex sync_;
  std::vector<std::mutex> shardSync_;

  std::mutex schedulerMutex_;

  std::vector<Tensor> params_;
  std::vector<Ptr<TensorAllocator>> paramsAlloc_;

  std::vector<Tensor> grads_;
  std::vector<Ptr<TensorAllocator>> gradsAlloc_;

  std::vector<Ptr<OptimizerBase>> shardOpt_;

  int shardSize_;

  std::vector<Tensor> paramsAvg_;
  std::vector<Ptr<TensorAllocator>> paramsAllocAvg_;
  bool movingAvg_{false};
  float mvDecay_{1e-4};

  std::unique_ptr<ThreadPool> pool_;

  size_t optimizerDelay_{1};

  bool peer_access_{false};

  virtual void init(Ptr<data::Batch> batch);

  virtual void fetchParams(Tensor oldParams,
                           const std::vector<Tensor>& params,
                           int device_id);

  virtual void pushGradients(Tensor newGrads,
                             size_t batch_words,
                             int device_id);

  void updateMovingAverage(Tensor paramsAvg, Tensor params, size_t batches);

  void execute(Ptr<data::Batch> batch);

public:
  AsyncGraphGroup(Ptr<Config> config)
      : GraphGroup(config),
        devices_{options_->getDevices()},
        shardSync_(devices_.size()),
        movingAvg_{options_->get<float>("exponential-smoothing") > 0},
        mvDecay_{options_->get<float>("exponential-smoothing")},
<<<<<<< HEAD
        tau_{options_->get<size_t>("optimizer-delay")},
        peer_access_{options_->get<bool>("peer-access")} {
=======
        optimizerDelay_{options_->get<size_t>("optimizer-delay")} {
>>>>>>> 8facb11c
    pool_.reset(new ThreadPool(devices_.size(), devices_.size()));

    for(auto device : devices_) {
      auto graph = New<ExpressionGraph>();
      graph->setDevice(device);
      graph->getBackend()->setClip(options_->get<float>("clip-gemm"));
      graph->reserveWorkspaceMB(options_->get<size_t>("workspace"));
      graphs_.push_back(graph);
      shardOpt_.push_back(Optimizer(options_));

      builders_.push_back(models::from_config(options_, models::usage::training));
    }
  }

  void update(Ptr<data::Batch> batch) {
    ABORT_IF(finalized_, "Training has already finished.");
    execute(batch);
  }

  void load() {
    if(!options_->get<bool>("no-reload")) {
      std::string name = options_->get<std::string>("model");

      if(boost::filesystem::exists(name)) {
        if(scheduler_)
          scheduler_->load(name);
        size_t i = 0;
        for(auto graph : graphs_)
          builders_[i++]->load(graph, name);

        // @TODO: probably we want to have the list of DeviceIds as an attribute
        std::vector<Ptr<Backend>> backends;
        for(auto graph : graphs_)
          backends.push_back(graph->getBackend());
        shardOpt_[0]->load(name + ".optimizer.npz", shardOpt_, backends);

      } else if(options_->has("pretrained-model")) {
        std::string init = options_->get<std::string>("pretrained-model");
        LOG(info,
            "Initialize model weights with the pre-trained model {}",
            init);
        size_t i = 0;
        for(auto graph : graphs_)
          builders_[i++]->load(graph, init, false);
      }
    }
  }

  void save(bool final = false) {
    if(final && scheduler_) {
      if(movingAvg_ && paramsAvg_.size())
          for(auto g : graphs_)
            fetchParams(g->params()->vals(), paramsAvg_, 0 /* safe? */);

      scheduler_->validate(graphs_, true);
    }

    save(graphs_[0], final);
  }

  void save(Ptr<ExpressionGraph> graph, bool final = false) {
    int idx = 0;
    for(int i = 0; i < graphs_.size(); ++i) {
      if(graph == graphs_[i]) {
        idx = i;
        break;
      }
    }

    std::string name = options_->get<std::string>("model");

    if(options_->get<bool>("overwrite")) {
      builders_[idx]->save(graphs_[idx], name, true);
      if(scheduler_)
        scheduler_->save(name);
    } else {
      if(!final) {
        std::string numberOfBatches
            = scheduler_ ? std::to_string(scheduler_->numberOfBatches())
                         : "unknown";
        std::string nameOverwrite = name;
        nameOverwrite.replace(
            name.size() - 4, 4, ".iter" + numberOfBatches + ".npz");
        builders_[idx]->save(graphs_[idx], nameOverwrite);
      }

      builders_[idx]->save(graphs_[idx], name, true);
      if(scheduler_)
        scheduler_->save(name);
    }

    size_t totalSize = graphs_[idx]->params()->vals()->size();
    shardOpt_[idx]->save(name + ".optimizer.npz", shardOpt_, totalSize);
  }

  Ptr<data::BatchStats> collectStats() {
    return GraphGroup::collectStats(graphs_[0], builders_[0]);
  }

  virtual void finalize();
};
}<|MERGE_RESOLUTION|>--- conflicted
+++ resolved
@@ -71,12 +71,8 @@
         shardSync_(devices_.size()),
         movingAvg_{options_->get<float>("exponential-smoothing") > 0},
         mvDecay_{options_->get<float>("exponential-smoothing")},
-<<<<<<< HEAD
-        tau_{options_->get<size_t>("optimizer-delay")},
+        optimizerDelay_{options_->get<size_t>("optimizer-delay")},
         peer_access_{options_->get<bool>("peer-access")} {
-=======
-        optimizerDelay_{options_->get<size_t>("optimizer-delay")} {
->>>>>>> 8facb11c
     pool_.reset(new ThreadPool(devices_.size(), devices_.size()));
 
     for(auto device : devices_) {
