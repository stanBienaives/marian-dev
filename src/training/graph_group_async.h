#pragma once

#include <condition_variable>
#include <future>
#include <thread>

#include <boost/filesystem.hpp>
#include <boost/thread/locks.hpp>
#include <boost/thread/shared_mutex.hpp>

#include "3rd_party/threadpool.h"
#include "training/graph_group.h"

//Profiling
#ifdef CUDA_FOUND
#include <cuda_profiler_api.h>
#include <cuda.h>
#include <cuda_runtime.h>
#endif
namespace marian {

class AsyncGraphGroup : public GraphGroup {
public:
  virtual void setScheduler(Ptr<Scheduler> scheduler);

protected:
  bool first_{true};

  std::vector<Ptr<models::ModelBase>> builders_;
  std::vector<Ptr<ExpressionGraph>> graphs_;
  std::vector<DeviceId> devices_;

  std::mutex sync_;
  std::vector<std::mutex> shardSync_;

  std::mutex schedulerMutex_;

  std::vector<Tensor> params_;
  std::vector<Ptr<TensorAllocator>> paramsAlloc_;

  std::vector<Tensor> grads_;
  std::vector<Ptr<TensorAllocator>> gradsAlloc_;

  std::vector<Ptr<OptimizerBase>> shardOpt_;

  int shardSize_;

  std::vector<Tensor> paramsAvg_;
  std::vector<Ptr<TensorAllocator>> paramsAllocAvg_;
  bool movingAvg_{false};
  float mvDecay_{1e-4};

  std::unique_ptr<ThreadPool> pool_;

  size_t tau_{1};

  virtual void init(Ptr<data::Batch> batch);

  virtual void fetchParams(Tensor oldParams,
                           const std::vector<Tensor>& params,
                           int device_id);

  virtual void pushGradients(Tensor newGrads,
                             size_t batch_words,
                             int device_id);

  void updateMovingAverage(Tensor paramsAvg, Tensor params, size_t batches);

  void execute(Ptr<data::Batch> batch);

public:
  AsyncGraphGroup(Ptr<Config> config)
      : GraphGroup(config),
        devices_{options_->getDevices()},
        shardSync_(devices_.size()),
        movingAvg_{options_->get<float>("exponential-smoothing") > 0},
        mvDecay_{options_->get<float>("exponential-smoothing")},
        tau_{options_->get<size_t>("optimizer-delay")} {
    pool_.reset(new ThreadPool(devices_.size(), devices_.size()));

    cudaProfilerStart();
    for(auto device : devices_) {
      auto graph = New<ExpressionGraph>();
      graph->setDevice(device);
      graph->reserveWorkspaceMB(options_->get<size_t>("workspace"));
      graphs_.push_back(graph);
      shardOpt_.push_back(Optimizer(options_));

      builders_.push_back(models::from_config(options_, models::usage::training));
    }
  }

  void update(Ptr<data::Batch> batch) {
    ABORT_IF(finalized_, "Training has already finished.");
    execute(batch);
  }

  void load() {
    if(!options_->get<bool>("no-reload")) {
      std::string name = options_->get<std::string>("model");

      if(boost::filesystem::exists(name)) {
        if(scheduler_)
          scheduler_->load(name);
        size_t i = 0;
        for(auto graph : graphs_)
          builders_[i++]->load(graph, name);

        // @TODO: probably we want to have the list of DeviceIds as an attribute
        std::vector<Ptr<Backend>> backends;
        for(auto graph : graphs_)
          backends.push_back(graph->getBackend());
        shardOpt_[0]->load(name + ".optimizer.npz", shardOpt_, backends);

      } else if(options_->has("pretrained-model")) {
        std::string init = options_->get<std::string>("pretrained-model");
        LOG(info,
            "Initialize model weights with the pre-trained model {}",
            init);
        size_t i = 0;
        for(auto graph : graphs_)
          builders_[i++]->load(graph, init, false);
      }
    }
  }

  void save(bool final = false) {
    if(final && scheduler_) {
      if(movingAvg_ && paramsAvg_.size())
          for(auto g : graphs_)
            fetchParams(g->params()->vals(), paramsAvg_, 0 /* safe? */);

      scheduler_->validate(graphs_, true);
    }

    save(graphs_[0], final);
  }

  void save(Ptr<ExpressionGraph> graph, bool final = false) {
    int idx = 0;
    for(int i = 0; i < graphs_.size(); ++i) {
      if(graph == graphs_[i]) {
        idx = i;
        break;
      }
    }

    std::string name = options_->get<std::string>("model");

    if(options_->get<bool>("overwrite")) {
      builders_[idx]->save(graphs_[idx], name, true);
      if(scheduler_)
        scheduler_->save(name);
    } else {
      if(!final) {
        std::string numberOfBatches
            = scheduler_ ? std::to_string(scheduler_->numberOfBatches())
                         : "unknown";
        std::string nameOverwrite = name;
        nameOverwrite.replace(
            name.size() - 4, 4, ".iter" + numberOfBatches + ".npz");
        builders_[idx]->save(graphs_[idx], nameOverwrite);
      }

      builders_[idx]->save(graphs_[idx], name, true);
      if(scheduler_)
        scheduler_->save(name);
    }

    size_t totalSize = graphs_[idx]->params()->vals()->size();
    shardOpt_[idx]->save(name + ".optimizer.npz", shardOpt_, totalSize);
  }

  Ptr<data::BatchStats> collectStats() {
    return GraphGroup::collectStats(graphs_[0], builders_[0]);
  }

<<<<<<< HEAD
  void wait();
  ~AsyncGraphGroup(){
    cudaProfilerStop();
  }
=======
  virtual void finalize();
>>>>>>> 077379ee
};
}<|MERGE_RESOLUTION|>--- conflicted
+++ resolved
@@ -11,12 +11,6 @@
 #include "3rd_party/threadpool.h"
 #include "training/graph_group.h"
 
-//Profiling
-#ifdef CUDA_FOUND
-#include <cuda_profiler_api.h>
-#include <cuda.h>
-#include <cuda_runtime.h>
-#endif
 namespace marian {
 
 class AsyncGraphGroup : public GraphGroup {
@@ -78,7 +72,6 @@
         tau_{options_->get<size_t>("optimizer-delay")} {
     pool_.reset(new ThreadPool(devices_.size(), devices_.size()));
 
-    cudaProfilerStart();
     for(auto device : devices_) {
       auto graph = New<ExpressionGraph>();
       graph->setDevice(device);
@@ -175,13 +168,7 @@
     return GraphGroup::collectStats(graphs_[0], builders_[0]);
   }
 
-<<<<<<< HEAD
   void wait();
-  ~AsyncGraphGroup(){
-    cudaProfilerStop();
-  }
-=======
   virtual void finalize();
->>>>>>> 077379ee
 };
 }