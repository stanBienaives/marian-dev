--- conflicted
+++ resolved
@@ -573,7 +573,6 @@
         // a safe state.
         clientThreadPool_->wait_for_others(lock);
 
-<<<<<<< HEAD
 	//wait until other nodes are ready
         int dummy = 0;
         if (mpi_my_rank_ == 0) {
@@ -586,10 +585,6 @@
         // TODO: Saving is broken
         //if(mpi_my_rank_ == 0 && scheduler_->saving())
         //  this->save(graph);
-=======
-        if(scheduler_->saving() && mpi_my_rank_==0)
-          this->save(graph);
->>>>>>> ab893208
 
         if(mpi_my_rank_ == 0 && scheduler_->validating())
           scheduler_->validate(clientGraphs_);
