--- conflicted
+++ resolved
@@ -91,11 +91,8 @@
 
  private:
   shared_node_data m_pData;
-<<<<<<< HEAD
-=======
 
   ENABLE_INTRUSIVE_PTR(node_ref)
->>>>>>> 38cad752
 };
 }
 }
