--- conflicted
+++ resolved
@@ -4,13 +4,8 @@
 
 #include <sstream>
 
-<<<<<<< HEAD
-=======
-
->>>>>>> c41b18c1
 #include "tensors/cpu/expression_graph_packable.h"
 #include "onnx/expression_graph_onnx_exporter.h"
-
 
 int main(int argc, char** argv) {
   using namespace marian;
@@ -31,10 +26,6 @@
     cli->add<std::string>("--gemm-type,-g", "GEMM Type to be used: float32, packed16, packed8avx2, packed8avx512, intgemm8, intgemm16", "float32");
     cli->add<bool>("--float-Wemb", "Do not compress the Wemb matrix. Only available when using intgemm8 format.", false);
     cli->add<std::string>("--export-as", "Kind of conversion: marian-bin or onnx-{encode,decoder-step,decoder-init,decoder-stop}", "marian-bin");
-<<<<<<< HEAD
-=======
-    cli->add<std::string>("--gemm-type,-g", "GEMM Type to be used: float32, packed16, packed8avx2, packed8avx512, intgemm8, intgemm16", "float32");
->>>>>>> c41b18c1
     cli->add<std::vector<std::string>>("--vocabs,-V", "Vocabulary file, required for ONNX export");
     cli->parse(argc, argv);
     options->merge(config);
@@ -44,7 +35,7 @@
 
   auto exportAs = options->get<std::string>("export-as");
   auto vocabPaths = options->get<std::vector<std::string>>("vocabs");// , std::vector<std::string>());
-  
+
   auto saveGemmTypeStr = options->get<std::string>("gemm-type", "float32");
   Type saveGemmType;
   if(saveGemmTypeStr == "float32") {
@@ -70,27 +61,15 @@
   marian::io::getYamlFromModel(config, "special:model.yml", modelFrom);
   configStr << config;
 
-  auto graph = New<ExpressionGraphPackable>();
-  graph->compressWemb = !options->get<bool>("float-Wemb"); //The variable is reversed because, sue me
-  graph->setDevice(CPU0);
-  if (saveGemmType != Type::intgemm16)
-    graph->getBackend()->setInt16(false);
-  if (saveGemmType != Type::intgemm8)
-    graph->getBackend()->setInt8(false);
-
-  auto load = [&](Ptr<ExpressionGraph> graph) {
+  auto load = [&](Ptr<ExpressionGraphPackable> graph) {
     graph->setDevice(CPU0);
-<<<<<<< HEAD
-    graph->getBackend()->setInt16(false);
-=======
     graph->getBackend()->setInt8(false);  // Since win run graph->forward() we need to make sure it does not get converted to an intgemm format during it.
     graph->getBackend()->setInt16(false); // We manually do the compression later.
->>>>>>> c41b18c1
+    graph->compressWemb = !options->get<bool>("float-Wemb"); //The variable is reversed because, sue me
 
     graph->load(modelFrom);
     graph->forward();  // run the initializers
   };
-
 
   if (exportAs == "marian-bin") {
     auto graph = New<ExpressionGraphPackable>();
