#include "marian.h"

#include "common/cli_wrapper.h"

#include <sstream>

<<<<<<< HEAD
#include "tensors/cpu/expression_graph_packable.h"
=======
#include "tensors/cpu/fbgemm/expression_graph_packable.h"
#include "onnx/expression_graph_onnx_exporter.h"
>>>>>>> 157b38e5

int main(int argc, char** argv) {
  using namespace marian;

  createLoggers();

  auto options = New<Options>();
  {
    YAML::Node config; // @TODO: get rid of YAML::Node here entirely to avoid the pattern. Currently not fixing as it requires more changes to the Options object.
    auto cli = New<cli::CLIWrapper>(
        config,
        "Convert a model in the .npz format and normal memory layout to a mmap-able binary model which could be in normal memory layout or packed memory layout",
        "Allowed options",
        "Examples:\n"
        "  ./marian-conv -f model.npz -t model.bin --gemm-type packed16");
    cli->add<std::string>("--from,-f", "Input model", "model.npz");
    cli->add<std::string>("--to,-t", "Output model", "model.bin");
    cli->add<std::string>("--export-as", "Kind of conversion: marian-bin or onnx-{encode,decoder-step,decoder-init,decoder-stop}", "marian-bin");
    cli->add<std::string>("--gemm-type,-g", "GEMM Type to be used: float32, packed16, packed8avx2, packed8avx512", "float32");
    cli->add<std::vector<std::string>>("--vocabs,-V", "Vocabulary file, required for ONNX export");
    cli->parse(argc, argv);
    options->merge(config);
  }
  auto modelFrom = options->get<std::string>("from");
  auto modelTo = options->get<std::string>("to");

  auto exportAs = options->get<std::string>("export-as");
  auto vocabPaths = options->get<std::vector<std::string>>("vocabs");// , std::vector<std::string>());
  
  auto saveGemmTypeStr = options->get<std::string>("gemm-type", "float32");
  Type saveGemmType;
  if(saveGemmTypeStr == "float32") {
    saveGemmType = Type::float32;
  } else if(saveGemmTypeStr == "packed16") {  // packed16 only supports AVX2. AVX512 might be added later
    saveGemmType = Type::packed16;
  } else if(saveGemmTypeStr == "packed8avx2") { // packed8 for AVX2
    saveGemmType = Type::packed8avx2;
  } else if(saveGemmTypeStr == "packed8avx512") { // packed8 for AVX512
    saveGemmType = Type::packed8avx512;
  } else if(saveGemmTypeStr == "intgemm8") { // intgemm 8 bit format
    saveGemmType = Type::intgemm8;
  } else if(saveGemmTypeStr == "intgemm16") { // intgemm 16 bit format
    saveGemmType = Type::intgemm16;
  } else {
    ABORT("Unknown gemm-type: {}", saveGemmTypeStr);
  }

  LOG(info, "Outputting {}, precision: {}", modelTo, saveGemmType);

  YAML::Node config;
  std::stringstream configStr;
  marian::io::getYamlFromModel(config, "special:model.yml", modelFrom);
  configStr << config;

<<<<<<< HEAD
  auto graph = New<ExpressionGraphPackable>();
  graph->setDevice(CPU0);
  if (saveGemmType != Type::intgemm16)
    graph->getBackend()->setInt16(false);
  if (saveGemmType != Type::intgemm8)
    graph->getBackend()->setInt8(false);
=======
  auto load = [&](Ptr<ExpressionGraph> graph) {
    graph->setDevice(CPU0);
    graph->getBackend()->setOptimized(false);

    graph->load(modelFrom);
    graph->forward();  // run the initializers
  };
>>>>>>> 157b38e5

  if (exportAs == "marian-bin") {
    auto graph = New<ExpressionGraphPackable>();
    load(graph);
    // added a flag if the weights needs to be packed or not
    graph->packAndSave(modelTo, configStr.str(), /* --gemm-type */ saveGemmType, Type::float32);
  }
#ifdef USE_ONNX
  else if (exportAs == "onnx-encode") {
    auto graph = New<ExpressionGraphONNXExporter>();
    load(graph);
    auto modelOptions = New<Options>(config)->with("vocabs", vocabPaths, "inference", true);

    graph->exportToONNX(modelTo, modelOptions, vocabPaths);
  }
#endif // USE_ONNX
  else
    ABORT("Unknown --export-as value: {}", exportAs);

  // graph->saveBinary(vm["bin"].as<std::string>());

  LOG(info, "Finished");

  return 0;
}<|MERGE_RESOLUTION|>--- conflicted
+++ resolved
@@ -4,12 +4,9 @@
 
 #include <sstream>
 
-<<<<<<< HEAD
+
 #include "tensors/cpu/expression_graph_packable.h"
-=======
-#include "tensors/cpu/fbgemm/expression_graph_packable.h"
 #include "onnx/expression_graph_onnx_exporter.h"
->>>>>>> 157b38e5
 
 int main(int argc, char** argv) {
   using namespace marian;
@@ -64,22 +61,22 @@
   marian::io::getYamlFromModel(config, "special:model.yml", modelFrom);
   configStr << config;
 
-<<<<<<< HEAD
   auto graph = New<ExpressionGraphPackable>();
   graph->setDevice(CPU0);
   if (saveGemmType != Type::intgemm16)
     graph->getBackend()->setInt16(false);
   if (saveGemmType != Type::intgemm8)
     graph->getBackend()->setInt8(false);
-=======
+
   auto load = [&](Ptr<ExpressionGraph> graph) {
     graph->setDevice(CPU0);
-    graph->getBackend()->setOptimized(false);
+    graph->getBackend()->setInt8(false);
+    graph->getBackend()->setInt16(false);
 
     graph->load(modelFrom);
     graph->forward();  // run the initializers
   };
->>>>>>> 157b38e5
+
 
   if (exportAs == "marian-bin") {
     auto graph = New<ExpressionGraphPackable>();
