--- conflicted
+++ resolved
@@ -524,17 +524,9 @@
 };
 
 struct LayerNormalizationOp : public NaryNodeOp {
-<<<<<<< HEAD
-private:
-  float eps_;
-
 public:
-  LayerNormalizationOp(const std::vector<Expr>& nodes, float eps=1e-9)
-  : NaryNodeOp(nodes), eps_(eps) {}
-=======
-  LayerNormalizationOp(const std::vector<Expr>& nodes, float eps)
+  LayerNormalizationOp(const std::vector<Expr>& nodes, float eps = 1e-9)
       : NaryNodeOp(nodes), eps_(eps) {}
->>>>>>> 5543e4ad
 
   NodeOps forwardOps() {
     return {NodeOp(LayerNormalization(
