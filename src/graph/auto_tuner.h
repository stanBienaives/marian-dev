#pragma once

#include "common/timer.h"

#include <chrono>
#include <functional>
#include <memory>
#include <vector>

namespace marian {

class AutoTunerRecorder {
public:
  virtual void start(size_t hash) = 0;
  virtual void stop(size_t hash, bool) = 0;
};

template <typename Return, typename... Args>
class AutoTuner : public AutoTunerRecorder {
private:
  typedef std::function<Return(Args...)> Algorithm;

  // When the autotuner decides the fastest algorithm for a specific tensor operation (e.g. GEMM),
  // the autotuner runs each algorithm at least this 'collectStatMax' number of times and
  // collects the statistics.
  const size_t collectStatMax = 50;
<<<<<<< HEAD

=======
>>>>>>> 9a4f7843
  UPtr<timer::CPUTimer> timer_;

  // This structure holds a hash key an algorithm function (e.g. int16, packed gemm, mkl gemm)
  // for a specific operation size
  // hash: a unique hash key for each operation size
  //      (e.g. m, n, k, transpose A, transpose B, bias size for GEMM)
  // algorithm: a function that holds an algorithm
  struct HashedAlgorithm {
    size_t hash;
    Algorithm algorithm;
  };

  // This structure represents the collected statistics.
  // time: total accumulated time of this operator execution with the given algorithm
  // runs: total time this algorithm was executed
  struct Stat {
    double time;
    size_t runs;
  };

  std::unordered_map<size_t, Stat> stats_;
  std::unordered_map<size_t, size_t> done_;

  std::vector<HashedAlgorithm> algorithms_;

  size_t choose() {
    size_t best = 0;
    double bestTime = std::numeric_limits<double>::max();

    for(size_t i = 0; i < algorithms_.size(); ++i) {
      auto doneIt = done_.find(algorithms_[i].hash);
      if(doneIt != done_.end())
        return doneIt->second;

      auto it = stats_.find(algorithms_[i].hash);
      if(it != stats_.end()) {
        auto& stat = it->second;

        // collect more stats
        if(stat.runs < collectStatMax)
          return i;

        if(stat.time < bestTime) {
          bestTime = stat.time;
          best = i;
        }
      } else {
        // collect more stats
        return i;
      }
    }

    for(auto& a : algorithms_)
      done_[a.hash] = best;

    return best;
  }

public:
  void insert(const HashedAlgorithm& ha) { algorithms_.push_back(ha); }

  void clear() { algorithms_.clear(); }

  Return run(Args... args) { return algorithms_[choose()].algorithm(args...); }

  void start(size_t hash) override {
    if(!timer_ && done_.count(hash) == 0)
      timer_.reset(new timer::CPUTimer());
  }

  void stop(size_t hash, bool stop) override {
    if(stop && done_.count(hash) == 0) {
      timer_->stop();

      auto seconds = timer_->elapsed();

      auto it = stats_.find(hash);
      if(it != stats_.end()) {
        if(it->second.runs < collectStatMax) {
          it->second.time += seconds;
          it->second.runs += 1;
        }
      } else {
        stats_.emplace(hash, Stat({seconds, 1}));
      }

      timer_.reset(nullptr);
    }
  }
};

}  // namespace marian<|MERGE_RESOLUTION|>--- conflicted
+++ resolved
@@ -24,10 +24,6 @@
   // the autotuner runs each algorithm at least this 'collectStatMax' number of times and
   // collects the statistics.
   const size_t collectStatMax = 50;
-<<<<<<< HEAD
-
-=======
->>>>>>> 9a4f7843
   UPtr<timer::CPUTimer> timer_;
 
   // This structure holds a hash key an algorithm function (e.g. int16, packed gemm, mkl gemm)
