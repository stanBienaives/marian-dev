#pragma once

#include "graph/backend_gpu.h"
#include "graph/node.h"
#include "kernels/sparse.h"
#include "kernels/tensor_operators.h"
#include "kernels/thrust_functions.h"
#include "tensors/tensor.h"

#ifdef CUDNN

#include <cudnn.h>

#define CUDA_CALL(x)                                  \
  do {                                                \
    if((x) != cudaSuccess) {                          \
      printf("Error at %s:%d\n", __FILE__, __LINE__); \
      return EXIT_FAILURE;                            \
    }                                                 \
  } while(0)

#define CUDNN_CALL(x)                 \
  do {                                \
    if((x) != CUDNN_STATUS_SUCCESS) { \
      printf("Error (%s) at %s:%d\n", \
             cudnnGetErrorString(x),  \
             __FILE__,                \
             __LINE__);               \
    }                                 \
  } while(0)

#endif

namespace marian {

struct UnaryNodeOp : public NaryNodeOp {
  template <typename... Args>
  UnaryNodeOp(Expr a, Args... args)
      : NaryNodeOp({a}, keywords::shape = a->shape(), args...) {}

  const std::string color() { return "yellow"; }
};

struct ScalarAddNodeOp : public UnaryNodeOp {
private:
  float scalar_{0};

public:
  template <typename... Args>
  ScalarAddNodeOp(Expr a, float scalar, Args... args)
      : UnaryNodeOp(a, args...), scalar_{scalar} {}

  NodeOps forwardOps() {
    return {NodeOp(Element(_1 = _2 + scalar_, val_, child(0)->val()))};
  }

  NodeOps backwardOps() { return {NodeOp(Add(_1, child(0)->grad(), adj_))}; }

  const std::string type() { return "scalar_add"; }
};

struct ScalarMultNodeOp : public UnaryNodeOp {
private:
  float scalar_{0};

public:
  template <typename... Args>
  ScalarMultNodeOp(Expr a, float scalar, Args... args)
      : UnaryNodeOp(a, args...), scalar_{scalar} {}

  NodeOps forwardOps() {
    return {NodeOp(Element(_1 = scalar_ * _2, val_, child(0)->val()))};
  }

  NodeOps backwardOps() {
    return {NodeOp(Add(scalar_ * _1, child(0)->grad(), adj_))};
  }

  const std::string type() { return "scalar_add"; }
};

struct LogitNodeOp : public UnaryNodeOp {
  template <typename... Args>
  LogitNodeOp(Args... args) : UnaryNodeOp(args...) {}

  NodeOps forwardOps() {
    return {NodeOp(Element(_1 = Sigma(_2), val_, child(0)->val()))};
  }

  NodeOps backwardOps() {
    return {NodeOp(Add(_1 * _2 * (1.0f - _2), child(0)->grad(), adj_, val_))};
  }

  const std::string type() { return "logit"; }
};

// struct Scalar2PowNodeOp : public UnaryNodeOp {
// private:
//  float scalar_{0};
//
// public:
//  template <typename... Args>
//  Scalar2PowNodeOp(Expr a, float scalar, Args... args)
//      : UnaryNodeOp(a, args...), scalar_{scalar} {}
//
//  NodeOps forwardOps() {
//    return {NodeOp(Element(_1 = Pow(_2, scalar_), val_, child(0)->val()))};
//  }
//
//  NodeOps backwardOps() {
//    return {NodeOp(Add(scalar_ * Pow(_1, scalar_ - 1.f) * _2,
//    child(0)->grad(), child(0)->val(), adj_))};
//  }
//
//  const std::string type() { return "scalar_pow2"; }
//};
//
// struct Scalar1PowNodeOp : public UnaryNodeOp {
// private:
//  float scalar_{0};
//
// public:
//  template <typename... Args>
//  Scalar1PowNodeOp(float scalar, Expr a, Args... args)
//      : UnaryNodeOp(a, args...), scalar_{scalar} {}
//
//  NodeOps forwardOps() {
//    return {NodeOp(Element(_1 = Pow(scalar_, _2), val_, child(0)->val()))};
//  }
//
//  NodeOps backwardOps() {
//    return {NodeOp(Add(Pow(scalar_, _1) * log(scalar_) * _2, child(0)->grad(),
//    child(0)->val(), adj_))};
//  }
//
//  const std::string type() { return "scalar_pow1"; }
//};

struct TanhNodeOp : public NaryNodeOp {
  TanhNodeOp(const std::vector<Expr>& nodes)
      : NaryNodeOp(nodes, keywords::shape = newShape(nodes)) {}

  Shape newShape(const std::vector<Expr>& nodes) {
    Shape shape = nodes[0]->shape();

    for(int n = 1; n < nodes.size(); ++n) {
      Shape shapen = nodes[n]->shape();
      for(int i = 0; i < shapen.size(); ++i) {
        ABORT_IF(shape[i] != shapen[i] && shape[i] != 1 && shapen[i] != 1,
                 "Shapes cannot be broadcasted");
        shape.set(i, std::max(shape[i], shapen[i]));
      }
    }
    return shape;
  }

  NodeOps forwardOps() {
    switch(children_.size()) {
      case 1: return {NodeOp(Element(_1 = Tanh(_2), val_, child(0)->val()))};
      case 2:
        return {NodeOp(Element(
            _1 = Tanh(_2 + _3), val_, child(0)->val(), child(1)->val()))};
      case 3:
        return {NodeOp(Element(_1 = Tanh(_2 + _3 + _4),
                               val_,
                               child(0)->val(),
                               child(1)->val(),
                               child(2)->val()))};
      default:
        return {
          NodeOp(Element(_1 = _2 + _3 + _4,
                         val_,
                         child(0)->val(),
                         child(1)->val(),
                         child(2)->val());
                 for(int i = 3; i < children_.size(); ++i)
                     Element(_1 += _2, val_, child(i)->val());
                 Element(_1 = Tanh(_1), val_);)
        };
    }
  }

  NodeOps backwardOps() {
    NodeOps ops;
    for(int i = 0; i < children_.size(); i++) {
      ops.push_back(
          NodeOp(Add(_1 * (1.0f - (_2 * _2)), child(i)->grad(), adj_, val_)));
    }
    return ops;
  }

  const std::string color() { return "yellow"; }

  const std::string type() { return "tanh"; }
};

/**
 * Represents a <a
href="https://en.wikipedia.org/wiki/Rectifier_(neural_networks)">rectified
linear</a> node
 *        in an expression graph.
 *
 * This node implements the <a
href="https://en.wikipedia.org/wiki/Activation_function">activation function</a>
 *        \f$f(x) = \max(0, x)\f$ and its derivative:
 *
 \f[
 f^\prime(x) =
  \begin{cases}
   0 & \text{if } x \leq 0 \\
   1 & \text{if } x > 0
  \end{cases}
\f]
 */
struct ReLUNodeOp : public UnaryNodeOp {
  template <typename... Args>
  ReLUNodeOp(Args... args) : UnaryNodeOp(args...) {}

  NodeOps forwardOps() {
    return {NodeOp(Element(_1 = ReLU(_2), val_, child(0)->val()))};
  }

  NodeOps backwardOps() {
    return {NodeOp(
        Add(_1 * ReLUback(_2), child(0)->grad(), adj_, child(0)->val()))};
  }

  const std::string type() { return "ReLU"; }
};

struct SwishNodeOp : public UnaryNodeOp {
  template <typename... Args>
  SwishNodeOp(Args... args) : UnaryNodeOp(args...) {}

  NodeOps forwardOps() {
    return {NodeOp(Element(_1 = _2 * Sigma(_2), val_, child(0)->val()))};
  }

  NodeOps backwardOps() {
    return {NodeOp(Add(_1 * (_3 + Sigma(_2) * (1.f - _3)),
                       child(0)->grad(),
                       adj_,
                       child(0)->val(),
                       val_))};
  }

  const std::string type() { return "swish"; }
};

struct SoftmaxNodeOp : public NaryNodeOp {
  template <typename... Args>
  SoftmaxNodeOp(Expr a, Args... args)
      : NaryNodeOp(a, args...), mask_(nullptr) {}

  template <typename... Args>
  SoftmaxNodeOp(Expr a, Expr mask, Args... args)
      : NaryNodeOp({a}, args...), mask_(mask) {}

  Expr mask_;

  NodeOps forwardOps() {
    return {
        NodeOp(Softmax(val_, child(0)->val(), mask_ ? mask_->val() : nullptr))};
  }

  virtual size_t hash() {
    if(!hash_) {
      hash_ = NaryNodeOp::hash();
      if(mask_)
        boost::hash_combine(hash_, mask_->hash());
    }
    return hash_;
  }

  virtual bool equal(Expr node) {
    if(!NaryNodeOp::equal(node))
      return false;
    Ptr<SoftmaxNodeOp> cnode = std::dynamic_pointer_cast<SoftmaxNodeOp>(node);
    if(!cnode)
      return false;
    if((bool)mask_ != (bool)cnode->mask_)
      return false;
    if(mask_ && !mask_->equal(cnode->mask_))
      return false;
    return true;
  }

  NodeOps backwardOps() {
    // For each row, the Jacobian times vector is given by:
    // J * dy = p .* (dy - avg*1)
    // where avg = p'*dy and p is the softmax output (probabilities).
    //
    // For more information, see sec. 2.5 of the following reference:
    // André F. T. Martins and Ramon Astudillo.
    // "From Softmax to Sparsemax: A Sparse Model of Attention and Multi-Label
    // Classification." ICML 2016.
    // http://jmlr.org/proceedings/papers/v48/martins16.pdf

    // val_ is already masked if there is a mask, so no need to apply here.

    return {NodeOp(SoftmaxGrad(child(0)->grad(), adj_, val_))};
  }

  const std::string type() { return "softmax"; }
};

struct LogSoftmaxNodeOp : public UnaryNodeOp {
  template <typename... Args>
  LogSoftmaxNodeOp(Args... args) : UnaryNodeOp(args...) {}

  NodeOps forwardOps() { return {NodeOp(LogSoftmax(val_, child(0)->val()))}; }

  NodeOps backwardOps() {
    // Based on the description for softmax, we have logsoftmax:
    // J * dy = dy - avg*1
    // where avg = exp(p)'*dy and p is the softmax output (probabilities).
    return {NodeOp(LogSoftmaxGrad(child(0)->grad(), adj_, val_))};
  }

  const std::string type() { return "logsoftmax"; }
};

struct SumNodeOp : public UnaryNodeOp {
  int ax_;

  template <typename... Args>
  SumNodeOp(Expr a, Args... args)
      : UnaryNodeOp(a, keywords::shape = newShape(a, args...), args...),
        ax_(keywords::Get(keywords::axis, -1, args...)) {}

  NodeOps forwardOps() { return {NodeOp(Reduce(_1, val_, child(0)->val()))}; }

  NodeOps backwardOps() { return {NodeOp(Add(_1, child(0)->grad(), adj_))}; }

  template <class... Args>
  Shape newShape(Expr a, Args... args) {
    int ax = keywords::Get(keywords::axis, -1, args...);
    Shape shape = a->shape();
    if(ax != -1) {
      shape.set(ax, 1);
    } else {
      for(int i = 0; i < shape.size(); ++i) {
        shape.set(i, 1);
      }
    }
    return shape;
  }

  const std::string type() { return "sum"; }

  const std::string color() { return "orange"; }

  virtual size_t hash() {
    if(!hash_) {
      hash_ = NaryNodeOp::hash();
      boost::hash_combine(hash_, ax_);
    }
    return hash_;
  }

  virtual bool equal(Expr node) {
    if(!NaryNodeOp::equal(node))
      return false;
    Ptr<SumNodeOp> cnode = std::dynamic_pointer_cast<SumNodeOp>(node);
    if(!cnode)
      return false;
    if(ax_ != cnode->ax_)
      return false;
    return true;
  }
};

struct MeanNodeOp : public UnaryNodeOp {
  int ax_;

  template <typename... Args>
  MeanNodeOp(Expr a, Args... args)
      : UnaryNodeOp(a, keywords::shape = newShape(a, args...), args...),
        ax_(keywords::Get(keywords::axis, -1, args...)) {}

  NodeOps forwardOps() {
    int left = child(0)->shape().elements() / val_->shape().elements();
    float scale = 1.f / left;

    return {NodeOp(Reduce(_1, val_, child(0)->val(), scale))};
  }

  NodeOps backwardOps() {
    int left = child(0)->shape().elements() / val_->shape().elements();
    float scale = 1.f / left;

    return {NodeOp(Add(_1, child(0)->grad(), adj_, scale))};
  }

  template <class... Args>
  Shape newShape(Expr a, Args... args) {
    int ax = keywords::Get(keywords::axis, -1, args...);
    Shape shape = a->shape();
    if(ax != -1) {
      shape.set(ax, 1);
    } else {
      for(int i = 0; i < shape.size(); ++i) {
        shape.set(i, 1);
      }
    }
    return shape;
  }

  const std::string type() { return "mean"; }

  const std::string color() { return "orange"; }

  virtual size_t hash() {
    if(!hash_) {
      hash_ = NaryNodeOp::hash();
      boost::hash_combine(hash_, ax_);
    }
    return hash_;
  }

  virtual bool equal(Expr node) {
    if(!NaryNodeOp::equal(node))
      return false;
    Ptr<MeanNodeOp> cnode = std::dynamic_pointer_cast<MeanNodeOp>(node);
    if(!cnode)
      return false;
    if(ax_ != cnode->ax_)
      return false;
    return true;
  }
};

struct LogNodeOp : public UnaryNodeOp {
  template <typename... Args>
  LogNodeOp(Args... args) : UnaryNodeOp(args...) {}

  NodeOps forwardOps() {
    return {NodeOp(Element(_1 = Log(_2), val_, child(0)->val()))};
  }

  NodeOps backwardOps() {
    return {
        NodeOp(Add(_1 * (1.f / _2), child(0)->grad(), adj_, child(0)->val()))};
  }

  const std::string type() { return "log"; }
};

struct ExpNodeOp : public UnaryNodeOp {
  template <typename... Args>
  ExpNodeOp(Args... args) : UnaryNodeOp(args...) {}

  NodeOps forwardOps() {
    return {NodeOp(Element(_1 = Exp(_2), val_, child(0)->val()))};
  }

  NodeOps backwardOps() {
    return {NodeOp(Add(_1 * Exp(_2), child(0)->grad(), adj_, child(0)->val()))};
  }

  const std::string type() { return "exp"; }
};

struct SqrtNodeOp : public UnaryNodeOp {
  float epsilon_;

  template <typename... Args>
  SqrtNodeOp(Expr a, float epsilon, Args... args)
      : UnaryNodeOp(a, args...), epsilon_(epsilon) {}

  NodeOps forwardOps() {
    return {NodeOp(Element(_1 = Sqrt(_2 + epsilon_), val_, child(0)->val()))};
  }

  NodeOps backwardOps() {
    return {NodeOp(Add(0.5f * (1.f / _1) * _2, child(0)->grad(), val_, adj_))};
  }

  const std::string type() { return "sqrt"; }

  virtual size_t hash() {
    if(!hash_) {
      size_t seed = NaryNodeOp::hash();
      boost::hash_combine(seed, epsilon_);
      hash_ = seed;
    }
    return hash_;
  }

  virtual bool equal(Expr node) {
    if(!NaryNodeOp::equal(node))
      return false;
    Ptr<SqrtNodeOp> cnode = std::dynamic_pointer_cast<SqrtNodeOp>(node);
    if(!cnode)
      return false;
    if(epsilon_ != cnode->epsilon_)
      return false;
    return true;
  }
};

struct SquareNodeOp : public UnaryNodeOp {
  float epsilon_;

  template <typename... Args>
  SquareNodeOp(Args... args) : UnaryNodeOp(args...) {}

  NodeOps forwardOps() {
    return {NodeOp(Element(_1 = _2 * _2, val_, child(0)->val()))};
  }

  NodeOps backwardOps() {
    return {
        NodeOp(Add(2.f * _1 * _2, child(0)->grad(), child(0)->val(), adj_))};
  }

  const std::string type() { return "square"; }
};

struct NegNodeOp : public UnaryNodeOp {
  template <typename... Args>
  NegNodeOp(Args... args) : UnaryNodeOp(args...) {}

  NodeOps forwardOps() {
    return {NodeOp(Element(_1 = -_2, val_, child(0)->val()))};
  }

  NodeOps backwardOps() { return {NodeOp(Add(-_1, child(0)->grad(), adj_))}; }

  const std::string type() { return "-"; }
};

struct RowsNodeOp : public UnaryNodeOp {
  template <typename... Args>
  RowsNodeOp(Expr a, const std::vector<size_t>& indeces, Args... args)
      : UnaryNodeOp(a, keywords::shape = newShape(a, indeces), args...),
        indeces_(indeces) {}

  NodeOps forwardOps() {
    // @TODO: solve this with a tensor!

    return {NodeOp(CopyRows(val_, child(0)->val(), indeces_))};
  }

  NodeOps backwardOps() {
    return {NodeOp(PasteRows(child(0)->grad(), adj_, indeces_))};
  }

  template <class... Args>
  Shape newShape(Expr a, const std::vector<size_t>& indeces) {
    Shape shape = a->shape();
    shape.set(0, indeces.size());
    shape.set(2, 1);
    shape.set(3, 1);
    return shape;
  }

  const std::string type() { return "rows"; }

  const std::string color() { return "orange"; }

  virtual size_t hash() {
    if(!hash_) {
      size_t seed = NaryNodeOp::hash();
      for(auto i : indeces_)
        boost::hash_combine(seed, i);
      hash_ = seed;
    }
    return hash_;
  }

  virtual bool equal(Expr node) {
    if(!NaryNodeOp::equal(node))
      return false;
    Ptr<RowsNodeOp> cnode = std::dynamic_pointer_cast<RowsNodeOp>(node);
    if(!cnode)
      return false;
    if(indeces_ != cnode->indeces_)
      return false;
    return true;
  }

  std::vector<size_t> indeces_;
};

struct ColsNodeOp : public UnaryNodeOp {
  template <typename... Args>
  ColsNodeOp(Expr a, const std::vector<size_t>& indeces, Args... args)
      : UnaryNodeOp(a, keywords::shape = newShape(a, indeces), args...),
        indeces_(indeces) {}

  NodeOps forwardOps() {
    // @TODO: solve this with a tensor!

    return {NodeOp(CopyCols(val_, child(0)->val(), indeces_))};
  }

  NodeOps backwardOps() {
    return {NodeOp(PasteCols(child(0)->grad(), adj_, indeces_))};
  }

  template <class... Args>
  Shape newShape(Expr a, const std::vector<size_t>& indeces) {
    Shape shape = a->shape();
    shape.set(1, indeces.size());
    return shape;
  }

  const std::string type() { return "cols"; }

  const std::string color() { return "orange"; }

  virtual size_t hash() {
    if(!hash_) {
      size_t seed = NaryNodeOp::hash();
      for(auto i : indeces_)
        boost::hash_combine(seed, i);
      hash_ = seed;
    }
    return hash_;
  }

  virtual bool equal(Expr node) {
    if(!NaryNodeOp::equal(node))
      return false;
    Ptr<ColsNodeOp> cnode = std::dynamic_pointer_cast<ColsNodeOp>(node);
    if(!cnode)
      return false;
    if(indeces_ != cnode->indeces_)
      return false;
    return true;
  }

  std::vector<size_t> indeces_;
};

struct SelectNodeOp : public UnaryNodeOp {
  SelectNodeOp(Expr a, int axis, const std::vector<size_t>& indeces)
      : UnaryNodeOp(a, keywords::shape = newShape(a, axis, indeces)),
        indeces_(indeces),
        axis_(axis) {}

  NodeOps forwardOps() {
    return {NodeOp(
        Select(graph()->allocator(), val_, child(0)->val(), axis_, indeces_))};
  }

  NodeOps backwardOps() {
    return {NodeOp(
        Insert(graph()->allocator(), child(0)->grad(), adj_, axis_, indeces_))};
  }

  Shape newShape(Expr a, int axis, const std::vector<size_t>& indeces) {
    Shape shape = a->shape();
    shape.set(axis, indeces.size());
    return shape;
  }

  const std::string type() { return "select"; }

  const std::string color() { return "orange"; }

  virtual size_t hash() {
    if(!hash_) {
      size_t seed = NaryNodeOp::hash();
      boost::hash_combine(seed, axis_);
      for(auto i : indeces_)
        boost::hash_combine(seed, i);
      hash_ = seed;
    }
    return hash_;
  }

  virtual bool equal(Expr node) {
    if(!NaryNodeOp::equal(node))
      return false;
    Ptr<SelectNodeOp> cnode = std::dynamic_pointer_cast<SelectNodeOp>(node);
    if(!cnode)
      return false;
    if(axis_ != cnode->axis_)
      return false;
    if(indeces_ != cnode->indeces_)
      return false;
    return true;
  }

  std::vector<size_t> indeces_;
  int axis_{0};
};

struct TransposeNodeOp : public UnaryNodeOp {
  Shape permute_;

  TransposeNodeOp(Expr a, Shape permute)
      : UnaryNodeOp(a, keywords::shape = newShape(a, permute)),
        permute_{permute} {}

  NodeOps forwardOps() {
    return {NodeOp(Transpose4D(val_, child(0)->val(), permute_))};
  }

  NodeOps backwardOps() {
    return {NodeOp(Transpose4D(child(0)->grad(), adj_, permute_))};
  }

  template <class... Args>
  Shape newShape(Expr a, Shape permute) {
    Shape shape = a->shape();
<<<<<<< HEAD

    UTIL_THROW_IF2(shape.size() != permute.size(),
                   "Shape and transpose axis have different number of dimensions");

=======

    UTIL_THROW_IF2(shape.size() != permute.size(),
                   "Shape and transpose axis have different number of dimensions");

>>>>>>> b3765f61
    for(int i = 0; i < shape.size(); ++i)
      shape.set(i, a->shape()[permute[i]]);

    return shape;
  }

  virtual size_t hash() {
    if(!hash_) {
      size_t seed = NaryNodeOp::hash();
      for(auto s : permute_)
        boost::hash_combine(seed, s);
      hash_ = seed;
    }
    return hash_;
  }

  virtual bool equal(Expr node) {
    if(!NaryNodeOp::equal(node))
      return false;
    Ptr<TransposeNodeOp> cnode
        = std::dynamic_pointer_cast<TransposeNodeOp>(node);
    if(!cnode)
      return false;
    if(permute_ != cnode->permute_)
      return false;
    return true;
  }

  const std::string type() { return "transpose"; }

  const std::string color() { return "orange"; }
};

class ReshapeNodeOp : public UnaryNodeOp {
private:
  Expr reshapee_;

public:
  template <typename... Args>
  ReshapeNodeOp(Expr a, Shape shape, Args... args)
      : UnaryNodeOp(a, keywords::shape = shape, args...), reshapee_(a) {
    Node::destroy_ = false;
  }

  ~ReshapeNodeOp() {}

  size_t allocate() { return 0; }
  void free() {}

  void forward() {}
  void backward() {}

  void init_dependent() { reshapee_->init_dependent(); }

  void set_zero_adjoint() { reshapee_->set_zero_adjoint(); }

  Tensor& val() {
    auto childVal = reshapee_->val();
    val_.reset(
        new TensorBase(childVal->memory(), shape(), childVal->getDevice()));
    return val_;
  };

  Tensor& grad() {
    auto childGrad = reshapee_->grad();
    adj_.reset(
        new TensorBase(childGrad->memory(), shape(), childGrad->getDevice()));
    return adj_;
  };

  const std::string type() { return "reshape"; }

  const std::string color() { return "grey"; }

  virtual size_t hash() {
    if(!hash_) {
      size_t seed = NaryNodeOp::hash();
      for(auto s : shape())
        boost::hash_combine(seed, s);
      hash_ = seed;
    }
    return hash_;
  }

  virtual bool equal(Expr node) {
    if(!NaryNodeOp::equal(node))
      return false;
    Ptr<ReshapeNodeOp> cnode = std::dynamic_pointer_cast<ReshapeNodeOp>(node);
    if(!cnode)
      return false;
    if(shape() != cnode->shape())
      return false;
    return true;
  }
};

class StepNodeOp : public UnaryNodeOp {
private:
  Expr stepNode_;
  size_t step_;
  size_t axis_;

public:
  StepNodeOp(Expr a, size_t step, size_t axis)
      : UnaryNodeOp(a, keywords::shape = newShape(a, axis)),
        stepNode_(a),
        step_(step),
        axis_(axis) {
    Node::destroy_ = false;
  }

  Shape newShape(Expr a, size_t axis) {
    Shape outShape = a->shape();
    if(axis == 1) {
      outShape.set(0, 1);
      outShape.set(1, 1);
      outShape.set(2, 1);
      outShape.set(3, 1);
    }
    if(axis == 0) {
      outShape.set(0, 1);
      outShape.set(2, 1);
      outShape.set(3, 1);
    }
    if(axis == 2) {
      outShape.set(2, 1);
      outShape.set(3, 1);
    }
    if(axis == 3) {
      outShape.set(3, 1);
    }
    return outShape;
  }

  size_t allocate() { return 0; }
  void free() {}

  void forward() {}
  void backward() {}

  void init_dependent() { stepNode_->init_dependent(); }

  void set_zero_adjoint() { stepNode_->set_zero_adjoint(); }

  Tensor& val() {
    auto childVal = stepNode_->val();
    size_t offset = step_ * shape().elements() * sizeof(float);
    auto mem = New<MemoryPiece>(childVal->memory()->data() + offset,
                                childVal->memory()->size());
    val_.reset(new TensorBase(mem, shape(), childVal->getDevice()));
    return val_;
  };

  Tensor& grad() {
    auto childGrad = stepNode_->grad();
    size_t offset = step_ * shape().elements() * sizeof(float);
    auto mem = New<MemoryPiece>(childGrad->memory()->data() + offset,
                                childGrad->memory()->size());
    adj_.reset(new TensorBase(mem, shape(), childGrad->getDevice()));
    return adj_;
  };

  const std::string type() { return "step"; }

  const std::string color() { return "grey"; }

  virtual size_t hash() {
    if(!hash_) {
      hash_ = NaryNodeOp::hash();
      boost::hash_combine(hash_, step_);
      boost::hash_combine(hash_, axis_);
    }
    return hash_;
  }

  virtual bool equal(Expr node) {
    if(!NaryNodeOp::equal(node))
      return false;
    Ptr<StepNodeOp> cnode = std::dynamic_pointer_cast<StepNodeOp>(node);
    if(!cnode)
      return false;
    if(step_ != cnode->step_)
      return false;
    if(axis_ != cnode->axis_)
      return false;
    return true;
  }
};

struct ShiftNodeOp : public UnaryNodeOp {
  template <typename... Args>
  ShiftNodeOp(Expr a, Shape shift, Args... args)
      : UnaryNodeOp(a, keywords::shape = a->shape(), args...), shift_(shift) {}

  NodeOps forwardOps() {
    return {NodeOp(Shift(val_, child(0)->val(), shift_))};
  }

  NodeOps backwardOps() {
    return {NodeOp(Shift(child(0)->grad(), adj_, shift_, true))};
  }

  const std::string type() { return "shift"; }

  virtual size_t hash() {
    if(!hash_) {
      size_t seed = NaryNodeOp::hash();
      for(auto i : shift_)
        boost::hash_combine(seed, i);
      hash_ = seed;
    }
    return hash_;
  }

  virtual bool equal(Expr node) {
    if(!NaryNodeOp::equal(node))
      return false;
    Ptr<ShiftNodeOp> cnode = std::dynamic_pointer_cast<ShiftNodeOp>(node);
    if(!cnode)
      return false;
    if(shift_ != cnode->shift_)
      return false;
    return true;
  }

  Shape shift_;
};

// struct LexicalProbNodeOp : public NaryNodeOp {
//  template <typename... Args>
//  LexicalProbNodeOp(
//      Expr logits, Expr att, float eps, Ptr<sparse::CSR> lf, Args... args)
//      : NaryNodeOp({logits, att}, keywords::shape = logits->shape(), args...),
//        eps_(eps),
//        lf_(lf) {}
//
//  void forward() {
//    sparse::LfaForward(val_, child(0)->val(), child(1)->val(), lf_);
//    // val = x + ln(p + eps)
//    Element(_1 = (Log(_1 + eps_) + _2), val_, child(0)->val());
//  }
//
//  void backward() {
//    Add(_1, child(0)->grad(), adj_);
//    // adj' = adj / (p + eps) = adj / exp(val - x)
//    Element(_1 = _1 / Exp(_2 - _3), adj_, val_, child(0)->val());
//    sparse::LfaBackward(child(1)->grad(), adj_, lf_);
//  }
//
//  const std::string type() { return "lexical_prob"; }
//
//  virtual size_t hash() {
//    if(!hash_) {
//      size_t seed = NaryNodeOp::hash();
//      boost::hash_combine(seed, (size_t)lf_.get());
//      hash_ = seed;
//    }
//    return hash_;
//  }
//
//  float eps_;
//  Ptr<sparse::CSR> lf_;
//};

#ifdef CUDNN

class PoolingOp : public UnaryNodeOp {
public:
  enum class Mode { MAX_POOLING, AVERAGE_POOLING };

  PoolingOp(Expr x,
            int height,
            int width,
            int padHeight,
            int padWidth,
            int strideHeight,
            int strideWidth,
            Mode mode = Mode::AVERAGE_POOLING)
      : UnaryNodeOp(x) {
    CUDNN_CALL(cudnnCreate(&cudnnHandle_));

    CUDNN_CALL(cudnnCreateTensorDescriptor(&xDesc_));
    CUDNN_CALL(cudnnSetTensor4dDescriptor(xDesc_,
                                          CUDNN_TENSOR_NCHW,
                                          CUDNN_DATA_FLOAT,
                                          x->shape()[0],
                                          x->shape()[1],
                                          x->shape()[2],
                                          x->shape()[3]));

    cudnnPoolingMode_t cudnnPoolingMode;
    switch(mode) {
      case Mode::MAX_POOLING: cudnnPoolingMode = CUDNN_POOLING_MAX; break;
      case Mode::AVERAGE_POOLING:
        cudnnPoolingMode = CUDNN_POOLING_AVERAGE_COUNT_INCLUDE_PADDING;
        break;
      default: break;
    };

    height = std::min(height, x->shape()[2]);
    strideHeight = std::min(strideHeight, x->shape()[2]);

    CUDNN_CALL(cudnnCreatePoolingDescriptor(&poolingDesc_));
    CUDNN_CALL(cudnnSetPooling2dDescriptor(poolingDesc_,
                                           cudnnPoolingMode,
                                           CUDNN_NOT_PROPAGATE_NAN,
                                           height,
                                           width,
                                           padHeight,
                                           padWidth,
                                           strideHeight,
                                           strideWidth));

    CUDNN_CALL(cudnnGetPooling2dForwardOutputDim(poolingDesc_,
                                                 xDesc_,
                                                 shape_.begin(),
                                                 shape_.begin() + 1,
                                                 shape_.begin() + 2,
                                                 shape_.begin() + 3));

    CUDNN_CALL(cudnnCreateTensorDescriptor(&yDesc_));
    CUDNN_CALL(cudnnSetTensor4dDescriptor(yDesc_,
                                          CUDNN_TENSOR_NCHW,
                                          CUDNN_DATA_FLOAT,
                                          shape_[0],
                                          shape_[1],
                                          shape_[2],
                                          shape_[3]));
    CUDNN_CALL(cudnnCreateTensorDescriptor(&adjDesc_));
    CUDNN_CALL(cudnnSetTensor4dDescriptor(adjDesc_,
                                          CUDNN_TENSOR_NCHW,
                                          CUDNN_DATA_FLOAT,
                                          shape_[0],
                                          shape_[1],
                                          shape_[2],
                                          shape_[3]));
  }

  NodeOps forwardOps() {
    const float alpha = 1.0f;
    const float beta = 0.0f;

    cudaSetDevice(val_->getDevice());

    return {NodeOp(CUDNN_CALL(cudnnPoolingForward(cudnnHandle_,
                                                  poolingDesc_,
                                                  &alpha,
                                                  xDesc_,
                                                  children_[0]->val()->data(),
                                                  &beta,
                                                  yDesc_,
                                                  val_->data())))};
  }

  NodeOps backwardOps() {
    cudaSetDevice(adj_->getDevice());
    const float alpha = 1.0f;
    const float beta = 1.0f;
    return {
        NodeOp(CUDNN_CALL(cudnnPoolingBackward(cudnnHandle_,
                                               poolingDesc_,
                                               &alpha,
                                               yDesc_,
                                               val_->data(),
                                               adjDesc_,
                                               adj_->data(),
                                               xDesc_,
                                               children_[0]->val()->data(),
                                               &beta,
                                               xDesc_,
                                               children_[0]->grad()->data())))};
  }

  const std::string type() { return "layer_max_pooling"; }

  virtual ~PoolingOp() {
    CUDNN_CALL(cudnnDestroy(cudnnHandle_));
    CUDNN_CALL(cudnnDestroyPoolingDescriptor(poolingDesc_));
    CUDNN_CALL(cudnnDestroyTensorDescriptor(xDesc_));
    CUDNN_CALL(cudnnDestroyTensorDescriptor(yDesc_));
    CUDNN_CALL(cudnnDestroyTensorDescriptor(adjDesc_));
  }

protected:
  cudnnHandle_t cudnnHandle_;
  cudnnPoolingDescriptor_t poolingDesc_;
  cudnnTensorDescriptor_t xDesc_;
  cudnnTensorDescriptor_t yDesc_;
  cudnnTensorDescriptor_t adjDesc_;
};

#endif
}<|MERGE_RESOLUTION|>--- conflicted
+++ resolved
@@ -141,17 +141,7 @@
       : NaryNodeOp(nodes, keywords::shape = newShape(nodes)) {}
 
   Shape newShape(const std::vector<Expr>& nodes) {
-    Shape shape = nodes[0]->shape();
-
-    for(int n = 1; n < nodes.size(); ++n) {
-      Shape shapen = nodes[n]->shape();
-      for(int i = 0; i < shapen.size(); ++i) {
-        ABORT_IF(shape[i] != shapen[i] && shape[i] != 1 && shapen[i] != 1,
-                 "Shapes cannot be broadcasted");
-        shape.set(i, std::max(shape[i], shapen[i]));
-      }
-    }
-    return shape;
+    return Shape::broadcast(nodes);
   }
 
   NodeOps forwardOps() {
@@ -325,8 +315,7 @@
 
   template <typename... Args>
   SumNodeOp(Expr a, Args... args)
-      : UnaryNodeOp(a, keywords::shape = newShape(a, args...), args...),
-        ax_(keywords::Get(keywords::axis, -1, args...)) {}
+      : UnaryNodeOp(a, keywords::shape = newShape(a, args...), args...) {}
 
   NodeOps forwardOps() { return {NodeOp(Reduce(_1, val_, child(0)->val()))}; }
 
@@ -334,15 +323,10 @@
 
   template <class... Args>
   Shape newShape(Expr a, Args... args) {
-    int ax = keywords::Get(keywords::axis, -1, args...);
     Shape shape = a->shape();
-    if(ax != -1) {
-      shape.set(ax, 1);
-    } else {
-      for(int i = 0; i < shape.size(); ++i) {
-        shape.set(i, 1);
-      }
-    }
+    ax_ = shape.axis(keywords::Get(keywords::axis, -1, args...));
+
+    shape.set(ax_, 1);
     return shape;
   }
 
@@ -375,8 +359,7 @@
 
   template <typename... Args>
   MeanNodeOp(Expr a, Args... args)
-      : UnaryNodeOp(a, keywords::shape = newShape(a, args...), args...),
-        ax_(keywords::Get(keywords::axis, -1, args...)) {}
+      : UnaryNodeOp(a, keywords::shape = newShape(a, args...), args...) {}
 
   NodeOps forwardOps() {
     int left = child(0)->shape().elements() / val_->shape().elements();
@@ -394,15 +377,9 @@
 
   template <class... Args>
   Shape newShape(Expr a, Args... args) {
-    int ax = keywords::Get(keywords::axis, -1, args...);
     Shape shape = a->shape();
-    if(ax != -1) {
-      shape.set(ax, 1);
-    } else {
-      for(int i = 0; i < shape.size(); ++i) {
-        shape.set(i, 1);
-      }
-    }
+    ax_ = shape.axis(keywords::Get(keywords::axis, -1, args...));
+    shape.set(ax_, 1);
     return shape;
   }
 
@@ -637,8 +614,7 @@
 struct SelectNodeOp : public UnaryNodeOp {
   SelectNodeOp(Expr a, int axis, const std::vector<size_t>& indeces)
       : UnaryNodeOp(a, keywords::shape = newShape(a, axis, indeces)),
-        indeces_(indeces),
-        axis_(axis) {}
+        indeces_(indeces) {}
 
   NodeOps forwardOps() {
     return {NodeOp(
@@ -652,7 +628,8 @@
 
   Shape newShape(Expr a, int axis, const std::vector<size_t>& indeces) {
     Shape shape = a->shape();
-    shape.set(axis, indeces.size());
+    axis_ = shape.axis(axis);
+    shape.set(axis_, indeces.size());
     return shape;
   }
 
@@ -706,17 +683,10 @@
   template <class... Args>
   Shape newShape(Expr a, Shape permute) {
     Shape shape = a->shape();
-<<<<<<< HEAD
-
-    UTIL_THROW_IF2(shape.size() != permute.size(),
-                   "Shape and transpose axis have different number of dimensions");
-
-=======
-
-    UTIL_THROW_IF2(shape.size() != permute.size(),
-                   "Shape and transpose axis have different number of dimensions");
-
->>>>>>> b3765f61
+
+    ABORT_IF(shape.size() != permute.size(),
+            "Shape and transpose axis have different number of dimensions");
+
     for(int i = 0; i < shape.size(); ++i)
       shape.set(i, a->shape()[permute[i]]);
 
@@ -816,38 +786,24 @@
 class StepNodeOp : public UnaryNodeOp {
 private:
   Expr stepNode_;
-  size_t step_;
-  size_t axis_;
+  int step_;
+  int axis_;
 
 public:
-  StepNodeOp(Expr a, size_t step, size_t axis)
+  StepNodeOp(Expr a, int step, int axis)
       : UnaryNodeOp(a, keywords::shape = newShape(a, axis)),
         stepNode_(a),
-        step_(step),
-        axis_(axis) {
+        step_(step) {
     Node::destroy_ = false;
   }
 
-  Shape newShape(Expr a, size_t axis) {
+  Shape newShape(Expr a, int axis) {
     Shape outShape = a->shape();
-    if(axis == 1) {
-      outShape.set(0, 1);
-      outShape.set(1, 1);
-      outShape.set(2, 1);
-      outShape.set(3, 1);
-    }
-    if(axis == 0) {
-      outShape.set(0, 1);
-      outShape.set(2, 1);
-      outShape.set(3, 1);
-    }
-    if(axis == 2) {
-      outShape.set(2, 1);
-      outShape.set(3, 1);
-    }
-    if(axis == 3) {
-      outShape.set(3, 1);
-    }
+
+    axis_ = outShape.axis(axis);
+    for(int i = 0; i <= axis_; ++i)
+      outShape.set(i, 1);
+
     return outShape;
   }
 
