#pragma once

#include "tensors/backend.h"
#include "tensors/tensor.h"

#include "functional/functional.h"
#include "graph/node.h"
#include "tensors/tensor_operators.h"

<<<<<<< HEAD
// TODO(Marcin): Fix issue #262 regarding PoolingWrapper
#include "tensors/gpu/cudnn_wrappers.h"

#include <iostream>
=======
#ifdef CUDNN
#include "tensors/gpu/cudnn_wrappers.h"
#endif
>>>>>>> 63e1cfe4

namespace marian {

struct UnaryNodeOp : public NaryNodeOp {
  UnaryNodeOp(Expr a, Shape shape, Type value_type = Type::float32)
      : NaryNodeOp({a}, shape, value_type) {}

  UnaryNodeOp(Expr a, Type value_type = Type::float32)
      : NaryNodeOp({a}, a->shape(), value_type) {}

  const std::string color() override { return "yellow"; }
};

struct ScalarAddNodeOp : public UnaryNodeOp {
private:
  float scalar_{0};

public:
  ScalarAddNodeOp(Expr a, float scalar) : UnaryNodeOp(a), scalar_{scalar} {}

  NodeOps forwardOps() override {
    using namespace functional;
    return {NodeOp(Element(_1 = _2 + scalar_, val_, child(0)->val()))};
  }

  NodeOps backwardOps() override {
    using namespace functional;
    return {NodeOp(Add(_1, child(0)->grad(), adj_))};
  }

  const std::string type() override { return "scalar_add"; }

  virtual size_t hash() override {
    if(!hash_) {
      hash_ = NaryNodeOp::hash();
      util::hash_combine(hash_, scalar_);
    }
    return hash_;
  }

  virtual bool equal(Expr node) override {
    if(!NaryNodeOp::equal(node))
      return false;
    auto cnode = std::dynamic_pointer_cast<ScalarAddNodeOp>(node);
    if(!cnode)
      return false;
    if(scalar_ != cnode->scalar_)
      return false;
    return true;
  }
};

struct ScalarMultNodeOp : public UnaryNodeOp {
private:
  float scalar_{0};

public:
  ScalarMultNodeOp(Expr a, float scalar) : UnaryNodeOp(a), scalar_{scalar} {}

  NodeOps forwardOps() override {
    using namespace functional;
    return {NodeOp(Element(_1 = scalar_ * _2, val_, child(0)->val()))};
  }

  NodeOps backwardOps() override {
    using namespace functional;
    return {NodeOp(Add(scalar_ * _1, child(0)->grad(), adj_))};
  }

  const std::string type() override { return "scalar_mult"; }

  virtual size_t hash() override {
    if(!hash_) {
      hash_ = NaryNodeOp::hash();
      util::hash_combine(hash_, scalar_);
    }
    return hash_;
  }

  virtual bool equal(Expr node) override {
    if(!NaryNodeOp::equal(node))
      return false;
    auto cnode = std::dynamic_pointer_cast<ScalarMultNodeOp>(node);
    if(!cnode)
      return false;
    if(scalar_ != cnode->scalar_)
      return false;
    return true;
  }
};

struct ClipNodeOp : public UnaryNodeOp {
private:
  float clip_{0};

public:
  ClipNodeOp(Expr a, float clip) : UnaryNodeOp(a), clip_{clip} {}

  NodeOps forwardOps() override {
    using namespace functional;
    return {NodeOp(Element(_1 = clip(_2, clip_), val_, child(0)->val()))};
  }

  NodeOps backwardOps() override {
    using namespace functional;
    return {NodeOp(
        Add(bump(_1, clip_) * _2, child(0)->grad(), child(0)->val(), adj_))};
  }

  const std::string type() override { return "clip"; }

  virtual size_t hash() override {
    if(!hash_) {
      hash_ = NaryNodeOp::hash();
      util::hash_combine(hash_, clip_);
    }
    return hash_;
  }

  virtual bool equal(Expr node) override {
    if(!NaryNodeOp::equal(node))
      return false;
    auto cnode = std::dynamic_pointer_cast<ClipNodeOp>(node);
    if(!cnode)
      return false;
    if(clip_ != cnode->clip_)
      return false;
    return true;
  }
};

struct SigmoidNodeOp : public UnaryNodeOp {
  SigmoidNodeOp(Expr a) : UnaryNodeOp(a) {}

  NodeOps forwardOps() override {
    using namespace functional;
    return {NodeOp(Element(_1 = sigmoid(_2), val_, child(0)->val()))};
  }

  NodeOps backwardOps() override {
    using namespace functional;
    return {NodeOp(Add(_1 * _2 * (1.0f - _2), child(0)->grad(), adj_, val_))};
  }

  const std::string type() override { return "sigmoid"; }
};

// struct Scalar2PowNodeOp : public UnaryNodeOp {
// private:
//  float scalar_{0};
//
// public:
//  template <typename... Args>
//  Scalar2PowNodeOp(Expr a, float scalar, Args... args)
//      : UnaryNodeOp(a, args...), scalar_{scalar} {}
//
//  NodeOps forwardOps() {
//    return {NodeOp(Element(_1 = Pow(_2, scalar_), val_, child(0)->val()))};
//  }
//
//  NodeOps backwardOps() {
//    return {NodeOp(Add(scalar_ * Pow(_1, scalar_ - 1.f) * _2,
//    child(0)->grad(), child(0)->val(), adj_))};
//  }
//
//  const std::string type() { return "scalar_pow2"; }
//};
//
// struct Scalar1PowNodeOp : public UnaryNodeOp {
// private:
//  float scalar_{0};
//
// public:
//  template <typename... Args>
//  Scalar1PowNodeOp(float scalar, Expr a, Args... args)
//      : UnaryNodeOp(a, args...), scalar_{scalar} {}
//
//  NodeOps forwardOps() {
//    return {NodeOp(Element(_1 = Pow(scalar_, _2), val_, child(0)->val()))};
//  }
//
//  NodeOps backwardOps() {
//    return {NodeOp(Add(Pow(scalar_, _1) * log(scalar_) * _2, child(0)->grad(),
//    child(0)->val(), adj_))};
//  }
//
//  const std::string type() { return "scalar_pow1"; }
//};

struct TanhNodeOp : public NaryNodeOp {
  TanhNodeOp(const std::vector<Expr>& nodes)
      : NaryNodeOp(nodes, newShape(nodes)) {}

  Shape newShape(const std::vector<Expr>& nodes) {
    return Shape::broadcast(nodes);
  }

  NodeOps forwardOps() override {
    using namespace functional;
    switch(children_.size()) {
      case 1: return {NodeOp(Element(_1 = tanh(_2), val_, child(0)->val()))};
      case 2:
        return {NodeOp(Element(
            _1 = tanh(_2 + _3), val_, child(0)->val(), child(1)->val()))};
      case 3:
        return {NodeOp(Element(_1 = tanh(_2 + _3 + _4),
                               val_,
                               child(0)->val(),
                               child(1)->val(),
                               child(2)->val()))};
      default:
        return {
          NodeOp(Element(_1 = _2 + _3 + _4,
                         val_,
                         child(0)->val(),
                         child(1)->val(),
                         child(2)->val());
                 for(size_t i = 3; i < children_.size(); ++i)
                     Element(_1 = _1 + _2, val_, child(i)->val());
                 Element(_1 = tanh(_1), val_);)
        };
    }
  }

  NodeOps backwardOps() override {
    using namespace functional;
    NodeOps ops;
    for(size_t i = 0; i < children_.size(); i++) {
      ops.push_back(
          NodeOp(Add(_1 * (1.0f - (_2 * _2)), child(i)->grad(), adj_, val_)));
    }
    return ops;
  }

  const std::string color() override { return "yellow"; }

  const std::string type() override { return "tanh"; }
};

struct ReLUNodeOp : public UnaryNodeOp {
  ReLUNodeOp(Expr a) : UnaryNodeOp(a) {}

  NodeOps forwardOps() override {
    // f(x) = max(0, x)
    using namespace functional;
    return {NodeOp(Element(_1 = ReLU(_2),
                           val_,            // _1 := f(x) to be calculated
                           child(0)->val()  // _2 := x
                           ))};
  }

  NodeOps backwardOps() override {
    using namespace functional;
    // dJ/dx += dJ/df * binarystep(x)
    return {NodeOp(Add(_1 * ReLUback(_2),
                       child(0)->grad(),  // dJ/dx
                       adj_,              // _1 := dJ/df
                       child(0)->val()    // _2 := f(x) = max(0, x)
                       ))};
  }

  const std::string type() override { return "ReLU"; }
};

/**
 * Represents a <a
 * href="https://en.wikipedia.org/wiki/Rectifier_(neural_networks)">parametric
 * rectified linear unit</a> node in an expression graph.
 * For \f$ \alpha = 0.01 \f$ (the default value) it is equivalent to Leaky
 * ReLU.
 *
 * This node implements the activation function:
 * \f[
 *   f(x, \alpha) =
 *   \begin{cases}
 *     \alpha x & \text{if } x \leq 0 \\
 *     x        & \text{if } x > 0
 *   \end{cases}
 * \f]
 *
 * and its derivative:
 * \f[
 *   f^\prime(x, \alpha) =
 *   \begin{cases}
 *     \alpha & \text{if } x \leq 0 \\
 *     1      & \text{if } x > 0
 *   \end{cases}
 * \f]
 */
struct PReLUNodeOp : public UnaryNodeOp {
  PReLUNodeOp(float alpha, Expr a) : UnaryNodeOp(a), alpha_(alpha) {}

  NodeOps forwardOps() override {
    using namespace functional;
    return {NodeOp(Element(_1 = PReLU(_2, alpha_), val_, child(0)->val()))};
  }

  NodeOps backwardOps() override {
    using namespace functional;
    return {NodeOp(Add(
        _1 * PReLUback(_2, alpha_), child(0)->grad(), adj_, child(0)->val()))};
  }

  const std::string type() override { return "PReLU"; }

  virtual size_t hash() override {
    if(!hash_) {
      hash_ = NaryNodeOp::hash();
      util::hash_combine(hash_, alpha_);
    }
    return hash_;
  }

  virtual bool equal(Expr node) override {
    if(!NaryNodeOp::equal(node))
      return false;
    auto cnode = std::dynamic_pointer_cast<PReLUNodeOp>(node);
    if(!cnode)
      return false;
    if(alpha_ != cnode->alpha_)
      return false;
    return true;
  }

private:
  float alpha_{0.01f};
};

/**
 * Represents a <a href="https://arxiv.org/pdf/1710.05941.pdf">swish</a> node
 * in an expression graph.
 *
 * This node implements the activation function
 * \f$ f(x) = x \cdot \sigma(bx) \f$
 * and its derivative
 * \f$ f^\prime(x) = bf(x) + \sigma(bx)(1 - bf(x)) \f$ .
 *
 */
struct SwishNodeOp : public UnaryNodeOp {
  SwishNodeOp(Expr a, float b = 1.f) : UnaryNodeOp(a), b_{b} {}

  NodeOps forwardOps() override {
    using namespace functional;
    return {NodeOp(Element(_1 = _2 * sigmoid(b_ * _2), val_, child(0)->val()))};
  }

  NodeOps backwardOps() override {
    using namespace functional;
    // dJ/dx += dJ/df * (b*f(x) + sigmoid(b*x) * (1 - b*f(x)))
    return {NodeOp(Add(_1 * (b_ * _3 + sigmoid(b_ * _2) * (1.f - (b_ * _3))),
                       child(0)->grad(),  // dJ/dx
                       adj_,              // _1 := dJ/df
                       child(0)->val(),   // _2 := x
                       val_               // _3 := f(x) = x*sigmoid(b*x)
                       ))};
  }

  const std::string type() override { return "swish"; }

  virtual size_t hash() override {
    if(!hash_) {
      hash_ = NaryNodeOp::hash();
      util::hash_combine(hash_, b_);
    }
    return hash_;
  }

  virtual bool equal(Expr node) override {
    if(!NaryNodeOp::equal(node))
      return false;
    Ptr<SwishNodeOp> cnode = std::dynamic_pointer_cast<SwishNodeOp>(node);
    if(!cnode)
      return false;
    if(b_ != cnode->b_)
      return false;
    return true;
  }

  float b_;
};

struct SoftmaxNodeOp : public UnaryNodeOp {
  SoftmaxNodeOp(Expr a) : UnaryNodeOp(a) {}

  NodeOps forwardOps() override {
    return {
        NodeOp(Softmax(val_, child(0)->val()))};
  }

  NodeOps backwardOps() override {
    // For each row, the Jacobian times vector is given by:
    // J * dy = p .* (dy - avg*1)
    // where avg = p'*dy and p is the softmax output (probabilities).
    //
    // For more information, see sec. 2.5 of the following reference:
    // André F. T. Martins and Ramon Astudillo.
    // "From Softmax to Sparsemax: A Sparse Model of Attention and Multi-Label
    // Classification." ICML 2016.
    // http://jmlr.org/proceedings/papers/v48/martins16.pdf

    // val_ is already masked if there is a mask, so no need to apply here.

    return {NodeOp(SoftmaxGrad(child(0)->grad(), adj_, val_))};
  }

  const std::string type() override { return "softmax"; }
};

struct LogSoftmaxNodeOp : public UnaryNodeOp {
  LogSoftmaxNodeOp(Expr a) : UnaryNodeOp(a) {}

  NodeOps forwardOps() override { return {NodeOp(LogSoftmax(val_, child(0)->val()))}; }

  NodeOps backwardOps() override {
    // Based on the description for softmax, we have logsoftmax:
    // J * dy = dy - avg*1
    // where avg = exp(p)'*dy and p is the softmax output (probabilities).
    return {NodeOp(LogSoftmaxGrad(child(0)->grad(), adj_, val_))};
  }

  const std::string type() override { return "logsoftmax"; }
};

enum class ReduceNodeOpCode {
  sum, mean, rms, meanSqr, min, max, prod, logSumExp
};

struct ReduceNodeOp : public UnaryNodeOp {
  int axis_;
  ReduceNodeOpCode opCode_;
  int reducedDim_; // dimension of axis being reduced, e.g. used in mean()

  ReduceNodeOp(Expr a, int axis, ReduceNodeOpCode opCode)
      : UnaryNodeOp(a, newShape(a, axis)), opCode_(opCode)
  {
    reducedDim_ = a->shape()[axis]; // e.g. used in mean()
    ABORT_IF(reducedDim_ != a->shape().elements() / shape().elements(), "bug in determining reducedDim");
  }

  NodeOps forwardOps() override {
    using namespace functional;

    switch (opCode_) {
    case ReduceNodeOpCode::sum:
      return {NodeOp(Reduce(_1, val_, child(0)->val()))};
    case ReduceNodeOpCode::mean:
      return {NodeOp(Reduce(_1, 1.0f / (float)reducedDim_, val_, child(0)->val()))};
    case ReduceNodeOpCode::rms:
      return {NodeOp(Reduce(_1 * _1, 1.0f / (float)reducedDim_, val_, child(0)->val());
                     Element(_1 = sqrt(_1), val_))};
    case ReduceNodeOpCode::meanSqr:
      return {NodeOp(Reduce(_1 * _1, 1.0f / (float)reducedDim_, val_, child(0)->val()))};
    case ReduceNodeOpCode::min:
      return {NodeOp(Reduce(_1, min(_1,_2), std::numeric_limits<float>::max(), val_, child(0)->val()))};
    case ReduceNodeOpCode::max:
      return {NodeOp(Reduce(_1, max(_1,_2), std::numeric_limits<float>::lowest(), val_, child(0)->val()))};
    case ReduceNodeOpCode::prod:
      return {NodeOp(Reduce(_1, _1 * _2, 1.0f, val_, child(0)->val()))};
    case ReduceNodeOpCode::logSumExp:
      return {NodeOp(Reduce(_1, logaddexp(_1,_2), std::numeric_limits<float>::lowest(), val_, child(0)->val()))};
    default:
      ABORT("Unexpected reduction op-code {}", (int)opCode_);
    }
  }

  NodeOps backwardOps() override {
    using namespace functional;
    switch (opCode_) {
    case ReduceNodeOpCode::sum:
      return {NodeOp(Add(_1, child(0)->grad(), adj_))};
    case ReduceNodeOpCode::mean:
      return {NodeOp(Add(_1, 1.0f / (float)reducedDim_, child(0)->grad(), adj_))};
    case ReduceNodeOpCode::rms: // WARNING: UNTESTED!!
      // y = (sum_j x_j^2)^0.5
      // dJ/dx_i = dJ/dy * 0.5 (sum_j x_j^2)^-0.5 * 2 x_i = dJ/dy * x_i / y  --@REVIEW: is this correct?
      // @TODO: do we need protection against div by 0? L'hospital rule?
      return {NodeOp(Add(_1 * _2 / _3, child(0)->grad(), adj_, child(0)->val(), val_))};
    case ReduceNodeOpCode::meanSqr: // WARNING: UNTESTED!!
      // y = sum_j x_j^2
      // dJ/dx_i = dJ/dy * sum_j dx_j^2/dx_i = dJ/dy * 2 dx_i  --@REVIEW: is this correct?
      return {NodeOp(Add(_1 * 2.0f * _2, child(0)->grad(), adj_, child(0)->val()))};
    case ReduceNodeOpCode::min:  // WARNING: UNTESTED!!
    case ReduceNodeOpCode::max:  // WARNING: UNTESTED!!
      // adj_ gets routed into the min/max value  --@REVIEW: is this correct?
      return {NodeOp(Add((_1 == _2) * _3, child(0)->grad(), child(0)->val(), val_, adj_))};
    case ReduceNodeOpCode::logSumExp:
      // y = log(sum_j exp(x_j))
       // dJ/dx_i = dJ/dy * 1/(sum_j exp(x_j)) exp(x_i) = dJ/dy * exp(x_i - y))  --@REVIEW: is this correct?
      return {NodeOp(Add(_1 * exp(_2 - _3), child(0)->grad(), adj_, child(0)->val(), val_))};
    default:
      ABORT("Unexpected reduction op-code {}", (int)opCode_);
    }
  }

  Shape newShape(Expr a, int axis) {
    Shape shape = a->shape();
    axis_ = shape.axis(axis);

    shape.set(axis_, 1);
    return shape;
  }

  const std::string type() override {
    switch (opCode_) {
    case ReduceNodeOpCode::sum:       return "sum";
    case ReduceNodeOpCode::mean:      return "mean";
    case ReduceNodeOpCode::rms:       return "rms";
    case ReduceNodeOpCode::meanSqr:   return "meanSqr";
    case ReduceNodeOpCode::min:       return "min";
    case ReduceNodeOpCode::max:       return "max";
    case ReduceNodeOpCode::prod:      return "prod";
    case ReduceNodeOpCode::logSumExp: return "logSumExp";
    default: ABORT("Unexpected reduction op-code {}", (int)opCode_);
    }
  }

  const std::string color() override { return "orange"; }

  virtual size_t hash() override {
    if(!hash_) {
      hash_ = NaryNodeOp::hash();
      util::hash_combine(hash_, axis_);
      util::hash_combine(hash_, (int)opCode_);
    }
    return hash_;
  }

  virtual bool equal(Expr node) override {
    if(!NaryNodeOp::equal(node))
      return false;
    Ptr<ReduceNodeOp> cnode = std::dynamic_pointer_cast<ReduceNodeOp>(node);
    if(!cnode)
      return false;
    if(axis_ != cnode->axis_ || opCode_ != cnode->opCode_)
      return false;
    return true;
  }
};

struct LogNodeOp : public UnaryNodeOp {
  LogNodeOp(Expr a) : UnaryNodeOp(a) {}

  NodeOps forwardOps() override {
    using namespace functional;
    return {NodeOp(Element(_1 = log(_2), val_, child(0)->val()))};
  }

  NodeOps backwardOps() override {
    using namespace functional;
    return {// NodeOp(Add(_1 * (1.f / _2), child(0)->grad(), adj_,
            // child(0)->val()))};
            NodeOp(Add(_1 / _2, child(0)->grad(), adj_, child(0)->val()))};
  }

  const std::string type() override { return "log"; }
};

struct ExpNodeOp : public UnaryNodeOp {
  ExpNodeOp(Expr a) : UnaryNodeOp(a) {}

  NodeOps forwardOps() override {
    using namespace functional;
    return {NodeOp(Element(_1 = exp(_2), val_, child(0)->val()))};
  }

  NodeOps backwardOps() override {
    using namespace functional;
    return {NodeOp(Add(_1 * exp(_2), child(0)->grad(), adj_, child(0)->val()))};
  }

  const std::string type() override { return "exp"; }
};

struct SqrtNodeOp : public UnaryNodeOp {
  float epsilon_;

  SqrtNodeOp(Expr a, float epsilon) : UnaryNodeOp(a), epsilon_(epsilon) {}

  NodeOps forwardOps() override {
    using namespace functional;
    return {NodeOp(Element(_1 = sqrt(_2 + epsilon_), val_, child(0)->val()))};
  }

  NodeOps backwardOps() override {
    using namespace functional;
    return {NodeOp(Add(0.5f * (1.f / _1) * _2, child(0)->grad(), val_, adj_))};
  }

  const std::string type() override { return "sqrt"; }

  virtual size_t hash() override {
    if(!hash_) {
      size_t seed = NaryNodeOp::hash();
      util::hash_combine(seed, epsilon_);
      hash_ = seed;
    }
    return hash_;
  }

  virtual bool equal(Expr node) override {
    if(!NaryNodeOp::equal(node))
      return false;
    Ptr<SqrtNodeOp> cnode = std::dynamic_pointer_cast<SqrtNodeOp>(node);
    if(!cnode)
      return false;
    if(epsilon_ != cnode->epsilon_)
      return false;
    return true;
  }
};

struct SquareNodeOp : public UnaryNodeOp {
  SquareNodeOp(Expr a) : UnaryNodeOp(a) {}

  NodeOps forwardOps() override {
    using namespace functional;
    return {NodeOp(Element(_1 = _2 * _2, val_, child(0)->val()))};
  }

  NodeOps backwardOps() override {
    using namespace functional;
    return {
        NodeOp(Add(2.f * _1 * _2, child(0)->grad(), child(0)->val(), adj_))};
  }

  const std::string type() override { return "square"; }
};

struct NegNodeOp : public UnaryNodeOp {
  NegNodeOp(Expr a) : UnaryNodeOp(a) {}

  NodeOps forwardOps() override {
    using namespace functional;
    return {NodeOp(Element(_1 = -_2, val_, child(0)->val()))};
  }

  NodeOps backwardOps() override {
    using namespace functional;
    return {NodeOp(Add(-_1, child(0)->grad(), adj_))};
  }

  const std::string type() override { return "-"; }
};

struct TransposeNodeOp : public UnaryNodeOp {
  std::vector<int> axes_;
  std::vector<int> axesBw_;

  TransposeNodeOp(Expr a, const std::vector<int>& axes)
      : UnaryNodeOp(a, newShape(a, axes)), axes_{axes}, axesBw_(axes.size()) {
    for(int i = 0; i < axes_.size(); ++i)
       axesBw_[axes_[i]] = i;
  }

  NodeOps forwardOps() override {
    return {NodeOp(TransposeND(val_, child(0)->val(), axes_))};
  }

  NodeOps backwardOps() override {
    return {NodeOp(TransposeNDGrad(child(0)->grad(), adj_, axesBw_))};
  }

  Shape newShape(Expr a, const std::vector<int>& axes) {
    Shape shape = a->shape();

    ABORT_IF(shape.size() != axes.size(),
             "Shape and transpose axes have different number of dimensions");

    for(size_t i = 0; i < shape.size(); ++i)
      shape.set(i, a->shape()[axes[i]]);

    return shape;
  }

  virtual size_t hash() override {
    if(!hash_) {
      size_t seed = NaryNodeOp::hash();
      for(auto ax : axes_)
        util::hash_combine(seed, ax);
      hash_ = seed;
    }
    return hash_;
  }

  virtual bool equal(Expr node) override {
    if(!NaryNodeOp::equal(node))
      return false;
    Ptr<TransposeNodeOp> cnode
        = std::dynamic_pointer_cast<TransposeNodeOp>(node);
    if(!cnode)
      return false;
    if(axes_ != cnode->axes_)
      return false;
    return true;
  }

  const std::string type() override { return "transpose"; }

  const std::string color() override { return "orange"; }
};

class ReshapeNodeOp : public UnaryNodeOp {
private:
  Expr reshapee_;

public:
  ReshapeNodeOp(Expr a, Shape shape) : UnaryNodeOp(a, shape, a->value_type()), reshapee_(a) {
    Node::destroy_ = false;
  }

  ~ReshapeNodeOp() {}

  size_t allocate() override { return 0; }
  void free() override {}

  void forward() override {}
  void backward() override {}

  void init_dependent() override { reshapee_->init_dependent(); }

  void set_zero_adjoint() override { reshapee_->set_zero_adjoint(); }

  Tensor& val() override {
    auto childVal = reshapee_->val();
    val_.reset(
        new TensorBase(childVal->memory(), shape(), childVal->type(), childVal->getBackend()));
    return val_;
  };

  Tensor& grad() override {
    auto childGrad = reshapee_->grad();
    adj_.reset(
        new TensorBase(childGrad->memory(), shape(), childGrad->type(), childGrad->getBackend()));
    return adj_;
  };

  const std::string type() override { return "reshape"; }

  const std::string color() override { return "grey"; }

  virtual size_t hash() override {
    if(!hash_) {
      size_t seed = NaryNodeOp::hash();
      for(auto s : shape())
        util::hash_combine(seed, s);
      hash_ = seed;
    }
    return hash_;
  }

  virtual bool equal(Expr node) override {
    if(!NaryNodeOp::equal(node))
      return false;
    Ptr<ReshapeNodeOp> cnode = std::dynamic_pointer_cast<ReshapeNodeOp>(node);
    if(!cnode)
      return false;
    if(shape() != cnode->shape())
      return false;
    return true;
  }
};

// narrow an axis to [begin, end)
// The resulting object must be consecutive in memory.
class SliceViewNodeOp : public UnaryNodeOp {
private:
  Expr viewedNode_; // viewed underlying node
  Slice slice_;     // index range
  int axis_;        // and axis along which it is viewed
  size_t byteOffset_, byteSize_; // viewed segment in bytes (memory-consecutive)

public:
  SliceViewNodeOp(Expr a, int axis, Slice slice)
      : UnaryNodeOp(a, newShape(a, axis, slice), a->value_type()), viewedNode_(a), slice_(slice), axis_(axis) {
    Node::destroy_ = false;
    auto byteStride = a->shape().stride(axis) * sizeOf(value_type());
    byteOffset_ = slice.begin * byteStride;
    byteSize_ = shape()[axis] * byteStride;
  }

  static Shape newShape(Expr a, int& axis, Slice& slice) { // note: normalizes slice and axis in-place
    const auto& shape = a->shape();
    axis  = shape.axis(axis);         // normalize negative axis
    slice = shape.slice(slice, axis); // normalize negative slice values
    // enforce consecutive memory
    if (slice.begin != 0 || slice.end != shape[axis] || slice.stride != 1) { // unless it's a no-op
      ABORT_IF(slice.stride != 1, "Strides other than 1 are presently not supported by sliceView()");
      for(int i = 0; i < axis; ++i)
        ABORT_IF(shape[i] != 1, "Non-consecutive slices are presently not supported by sliceView()");
    }
    Shape outShape = shape;
    outShape.set(axis, slice.end - slice.begin);
    return outShape;
  }

  size_t allocate() override { return 0; }
  void free() override {}

  void forward() override {}
  void backward() override {}

  void init_dependent() override { viewedNode_->init_dependent(); }

  void set_zero_adjoint() override { viewedNode_->set_zero_adjoint(); } // lazily allocate and zero out gradient (only runs once)

  Tensor& val() override {
    auto childVal = viewedNode_->val();
    auto mem = New<MemoryPiece>(childVal->memory()->data() + byteOffset_, byteSize_);
    val_.reset(new TensorBase(mem, shape(), childVal->type(), childVal->getBackend()));
    return val_;
  };

  Tensor& grad() override {
    auto childGrad = viewedNode_->grad();
    auto mem = New<MemoryPiece>(childGrad->memory()->data() + byteOffset_, byteSize_);
    adj_.reset(new TensorBase(mem, shape(), childGrad->type(), childGrad->getBackend()));
    return adj_;
  };

  const std::string type() override { return "sliceView"; }

  const std::string color() override { return "grey"; }

  virtual size_t hash() override {
    if(!hash_) {
      hash_ = NaryNodeOp::hash();
      util::hash_combine(hash_, slice_.begin);
      util::hash_combine(hash_, slice_.end);
      util::hash_combine(hash_, slice_.stride);
      util::hash_combine(hash_, axis_);
    }
    return hash_;
  }

  virtual bool equal(Expr node) override {
    if(!NaryNodeOp::equal(node))
      return false;
    Ptr<SliceViewNodeOp> cnode = std::dynamic_pointer_cast<SliceViewNodeOp>(node);
    if(!cnode)
      return false;
    if(slice_ != cnode->slice_)
      return false;
    if(axis_ != cnode->axis_)
      return false;
    return true;
  }
};

struct ShiftNodeOp : public UnaryNodeOp {
  ShiftNodeOp(Expr a, Shape shift, float padValue)
      : UnaryNodeOp(a, a->shape()), shift_(shift), padValue_(padValue) {}

  NodeOps forwardOps() override {
    return {NodeOp(
        Shift(val_, child(0)->val(), shift_, padValue_, /*invert=*/false))};
  }

  NodeOps backwardOps() override {
    // last parameter beta=1 says to use += (out = in + beta * out)
    // @TODO: check need for padValue_
    return {NodeOp(ShiftGrad(child(0)->grad(), adj_, shift_, true))};
  }

  const std::string type() override { return "shift"; }

  virtual size_t hash() override {
    if(!hash_) {
      size_t seed = NaryNodeOp::hash();
      for(auto i : shift_)
        util::hash_combine(seed, i);
      util::hash_combine(seed, padValue_);
      hash_ = seed;
    }
    return hash_;
  }

  virtual bool equal(Expr node) override {
    if(!NaryNodeOp::equal(node))
      return false;
    Ptr<ShiftNodeOp> cnode = std::dynamic_pointer_cast<ShiftNodeOp>(node);
    if(!cnode)
      return false;
    if(shift_ != cnode->shift_)
      return false;
    return true;
  }

  Shape shift_;     // shift offsets in each dimension
  float padValue_;  // what value to shift in
};

#ifdef CUDNN
class PoolingOp : public UnaryNodeOp {
public:
  PoolingOp(Expr x,
            int height,
            int width,
            int padHeight,
            int padWidth,
            int strideHeight,
            int strideWidth,
            std::string mode)
      : UnaryNodeOp(x),
        pooling_(height,
                 width,
                 padHeight,
                 padWidth,
                 strideHeight,
                 strideWidth,
                 mode) {}

  NodeOps forwardOps() override {
    return {NodeOp(pooling_.forward(child(0)->val(), val_))};
  }

  NodeOps backwardOps() override {
    return {NodeOp(
        pooling_.backward(child(0)->val(), child(0)->grad(), val_, adj_))};
  }

  const std::string type() override { return "layer_pooling"; }

protected:
  PoolingWrapper pooling_;
};
#endif

class PoolingWithMaskingOp : public UnaryNodeOp {
public:
  PoolingWithMaskingOp(Expr x, Expr mask, int width, bool isEven = false)
      : UnaryNodeOp(x), mask_(mask), width_(width), isEven_(isEven) {
    auto xShape = x->shape();
    int dimBatch = xShape[0];
    int dimWord = xShape[1];
    int cols = (isEven_) ? xShape[2] - 1 : xShape[2];
    int dimSentence = (cols / width_) + (cols % width_ != 0);
    shape_ = {dimBatch, dimWord, dimSentence};
  }

  NodeOps forwardOps() override {
    return {NodeOp(PoolingWithMaskingForward(
        val_, child(0)->val(), mask_->val(), width_, isEven_))};
  }

  NodeOps backwardOps() override {
    return {NodeOp(PoolingWithMaskingBackward(adj_,
                                              child(0)->grad(),
                                              child(0)->val(),
                                              mask_->val(),
                                              width_,
                                              isEven_))};
  }

  const std::string type() override { return "layer_pooling"; }

protected:
  Expr mask_;
  int width_;
  bool isEven_;
};
}  // namespace marian<|MERGE_RESOLUTION|>--- conflicted
+++ resolved
@@ -7,16 +7,9 @@
 #include "graph/node.h"
 #include "tensors/tensor_operators.h"
 
-<<<<<<< HEAD
-// TODO(Marcin): Fix issue #262 regarding PoolingWrapper
-#include "tensors/gpu/cudnn_wrappers.h"
-
-#include <iostream>
-=======
 #ifdef CUDNN
 #include "tensors/gpu/cudnn_wrappers.h"
 #endif
->>>>>>> 63e1cfe4
 
 namespace marian {
 
