--- conflicted
+++ resolved
@@ -79,12 +79,8 @@
   cli.add<bool>("--relative-paths",
     "All paths are relative to the config file location");
   cli.add<std::string>("--dump-config",
-<<<<<<< HEAD
-    "Dump current (modified) configuration to stdout and exit. Possible values: full, minimal")
-=======
      "Dump current (modified) configuration to stdout and exit. "
      "Possible values: full, minimal, explain")
->>>>>>> 675fbcab
     ->implicit_val("full");
   // clang-format on
 }
