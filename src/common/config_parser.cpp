--- conflicted
+++ resolved
@@ -647,13 +647,6 @@
   addSuboptionsBatching(cli);
   addSuboptionsIntgemm(cli);
 
-<<<<<<< HEAD
-  cli.add<bool>("--use-legacy-batching",
-      "Use legacy codepath with a for loop of cblas_sgemm, instead of cblas_sgemm_batched.");
-  cli.add<bool>("--skip-cost",
-      "Ignore model cost during translation, not recommended for beam-size > 1");
-=======
->>>>>>> c41b18c1
   cli.add<bool>("--fp16",
       "Shortcut for mixed precision inference with float16, corresponds to: --precision float16");
   cli.add<std::vector<std::string>>("--precision",
@@ -901,16 +894,12 @@
   // clang-format off
   cli.add<bool>("--int16",
       "Optimize speed aggressively sacrificing memory or precision by using 16bit integer GEMM with intgemm instead of floats. Only available on CPU. Corresponds to --gemm-precision int16");
-<<<<<<< HEAD
   cli.add<bool>("--optimize",
       "Deprecated. Corresponds to --gemm-precision int16");
-=======
->>>>>>> c41b18c1
   cli.add<bool>("--int8",
       "Optimize speed even more aggressively sacrificing memory or precision by using 8bit integer GEMM with intgemm instead of floats. Only available on CPU. Corresponds to --gemm-precision int8");
   cli.add<bool>("--int8shift",
       "Use a faster, shifted integer 8bit GEMM implementation. Corresponds to --gemm-precision int8shift");
-<<<<<<< HEAD
   cli.add<bool>("--int8shiftAlpha",
       "Use a faster, shifted integer 8bit GEMM implementation, with precomputed alphas. Corresponds to --gemm-precision int8shiftAlpha");
   cli.add<bool>("--int8shiftAll",
@@ -923,13 +912,6 @@
       "Dump the quantization multipliers of activation matrices during an avarage run. To be used to precompute alphas for ---gemm-precision int8shiftAlpha or int8shiftAlphaAll.");
   // clang-format on
 }
-=======
-  cli.add<std::string>("--gemm-precision",
-      "Use lower precision for the GEMM operations only. Supported values: float32, int16, int8, int8shift", "float32");
-  // clang-format on
-}
-
->>>>>>> c41b18c1
 
 cli::mode ConfigParser::getMode() const { return mode_; }
 
