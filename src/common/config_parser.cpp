--- conflicted
+++ resolved
@@ -782,13 +782,8 @@
   auto configPaths = findConfigPaths();
   if(!configPaths.empty()) {
     auto config = loadConfigFiles(configPaths);
-<<<<<<< HEAD
     cli_.updateConfig(config,
-                     cli::Priority::ConfigFile,
-=======
-    cli.updateConfig(config,
                      cli::OptionPriority::ConfigFile,
->>>>>>> 967acf91
                      "There are option(s) in a config file that are not expected");
   }
 
@@ -797,7 +792,6 @@
   }
 
   if(doValidate) {
-    // this aborts the program on first validation error
     ConfigValidator(config_).validateOptions(mode_);
   }
 
@@ -881,7 +875,7 @@
   return configAll;
 }
 
-YAML::Node const& ConfigParser::getConfig() const {
+const YAML::Node& ConfigParser::getConfig() const {
   return config_;
 }
 }  // namespace marian