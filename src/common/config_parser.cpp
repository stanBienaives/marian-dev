#include "common/authors.h"
#include "common/build_info.h"
#include "common/cli_helper.h"
#include "common/config.h"
#include "common/config_parser.h"
#include "common/config_validator.h"
#include "common/definitions.h"
#include "common/file_stream.h"
#include "common/logging.h"
#include "common/options.h"
#include "common/regex.h"
#include "common/utils.h"
#include <algorithm>
#include <set>
#include <stdexcept>
#include <string>

#if MKL_FOUND
#include <mkl.h>
#else
#if BLAS_FOUND
#include <cblas.h>
#endif
#endif

namespace marian {

// TODO: Move this to CLIWrapper and allow to mark options as paths in the same place they are
// defined
// clang-format off
const std::set<std::string> PATHS = {
  "model",
  "models",
  "train-sets",
  "vocabs",
  "embedding-vectors",
  "valid-sets",
  "valid-script-path",
  "valid-script-args",
  "valid-log",
  "valid-translation-output",
  "input",            // except: 'stdin', handled in makeAbsolutePaths and interpolateEnvVars
  "output",           // except: 'stdout', handled in makeAbsolutePaths and interpolateEnvVars
  "pretrained-model",
  "data-weighting",
  "log",
  "sqlite",           // except: 'temporary', handled in the processPaths function
  "shortlist",        // except: only the first element in the sequence is a path, handled in the
                      //  processPaths function
};
// clang-format on

std::string escapeCmdLine(int argc, char** argv){
  std::string cmdLine;
  for(int i = 0; i < argc; i++) {
    std::string arg = argv[i];
    std::string quote; // attempt to quote special chars
    if(arg.empty() || arg.find_first_of(" #`\"'\\${}|&^?*!()%><") != std::string::npos)
      quote = "'";
    arg = regex::regex_replace(arg, regex::regex("'"), "'\\''");
    if(!cmdLine.empty())
      cmdLine.push_back(' ');
    cmdLine += quote + arg + quote;
  }
  return cmdLine;
}

std::string const& ConfigParser::cmdLine() const {
  return cmdLine_;
}

ConfigParser::ConfigParser(cli::mode mode)
  : cli_(config_,"Marian: Fast Neural Machine Translation in C++",
         "General options", "", 40),
    mode_(mode == cli::mode::server ? cli::mode::translation : mode) {

  addOptionsGeneral(cli_);
  if (mode == cli::mode::server)
    addOptionsServer(cli_);
  addOptionsModel(cli_);

  // clang-format off
  switch(mode_) {
    case cli::mode::training:
      addOptionsTraining(cli_);
      addOptionsValidation(cli_);
      break;
    case cli::mode::translation:
      addOptionsTranslation(cli_);
      break;
    case cli::mode::scoring:
      addOptionsScoring(cli_);
      break;
<<<<<<< HEAD
    case cli::mode::selfadaptive:
      addOptionsTraining(cli_);
      addOptionsTranslation(cli_);
      addOptionsServer(cli_);
=======
    case cli::mode::embedding:
      addOptionsEmbedding(cli_);
>>>>>>> fe815e6c
      break;
    default:
      ABORT("wrong CLI mode");
      break;
  }

  addAliases(cli_);
  // clang-format on
}

void ConfigParser::addOptionsGeneral(cli::CLIWrapper& cli) {
  int defaultWorkspace = (mode_ == cli::mode::translation) ? 512 : 2048;

  cli.switchGroup("General options");

  // clang-format off
  cli.add<bool>("--authors",
    "Print list of authors and exit");
  cli.add<bool>("--cite",
    "Print citation and exit");
  cli.add<std::string>("--build-info",
    "Print CMake build options and exit. Set to 'all' to print advanced options")
    ->implicit_val("basic");
  cli.add<std::vector<std::string>>("--config,-c",
    "Configuration file(s). If multiple, later overrides earlier");
  cli.add<size_t>("--workspace,-w",
    "Preallocate  arg  MB of work space",
    defaultWorkspace);
  cli.add<std::string>("--log",
    "Log training process information to file given by  arg");
  cli.add<std::string>("--log-level",
    "Set verbosity level of logging: trace, debug, info, warn, err(or), critical, off",
    "info");
  cli.add<std::string>("--log-time-zone",
    "Set time zone for the date shown on logging");
  cli.add<bool>("--quiet",
    "Suppress all logging to stderr. Logging to files still works");
  cli.add<bool>("--quiet-translation",
    "Suppress logging for translation");
  cli.add<size_t>("--seed",
    "Seed for all random number generators. 0 means initialize randomly");
  cli.add<float>("--clip-gemm",
    "If not 0 clip GEMM input values to +/- arg");
  cli.add<bool>("--interpolate-env-vars",
    "allow the use of environment variables in paths, of the form ${VAR_NAME}");
  cli.add<bool>("--relative-paths",
    "All paths are relative to the config file location");
  cli.add<std::string>("--dump-config",
    "Dump current (modified) configuration to stdout and exit. Possible values: full, minimal, expand")
    ->implicit_val("full");
  if(mode_ == cli::mode::training) {
    // --sigterm is deliberately not a boolean, to allow for a consistent
    // pattern of specifying custom signal handling in the future.
    // (e.g., dump model but continue training upon SIGUSR1, or report current
    // training status upon SIGINFO.)
    cli.add<std::string>("--sigterm",
      "What to do with SIGTERM: save-and-exit or exit-immediately.",
      "save-and-exit");
  }
  // clang-format on
}

void ConfigParser::addOptionsServer(cli::CLIWrapper& cli) {
  // clang-format off
  auto previous_group = cli.switchGroup("Server options");
  size_t defaultPort = mode_ == cli::mode::selfadaptive ? 0 : 8080;
  cli.add<size_t>("--port,-p",
      "Port number for web socket server",
      defaultPort);
  cli.switchGroup(previous_group);
  // clang-format on
}

void ConfigParser::addOptionsModel(cli::CLIWrapper& cli) {
  auto previous_group = cli.switchGroup("Model options");

  // clang-format off
  if(mode_ == cli::mode::translation) {
    cli.add<std::vector<std::string>>("--models,-m",
      "Paths to model(s) to be loaded. Supported file extensions: .npz, .bin");
  } else {
    cli.add<std::string>("--model,-m",
      "Path prefix for model to be saved/resumed. Supported file extensions: .npz, .bin",
      "model.npz");

    if(mode_ == cli::mode::training) {
      cli.add<std::string>("--pretrained-model",
        "Path prefix for pre-trained model to initialize model weights");
    }
  }

  cli.add<bool>("--ignore-model-config",
      "Ignore the model configuration saved in npz file");
  cli.add<std::string>("--type",
      "Model type: amun, nematus, s2s, multi-s2s, transformer",
      "amun");
  cli.add<std::vector<int>>("--dim-vocabs",
      "Maximum items in vocabulary ordered by rank, 0 uses all items in the provided/created vocabulary file",
      {0, 0});
  cli.add<int>("--dim-emb",
      "Size of embedding vector",
      512);
  cli.add<int>("--lemma-dim-emb",
      "Re-embedding dimension of lemma in factors",
      0);
  cli.add<int>("--dim-rnn",
      "Size of rnn hidden state", 1024);
  cli.add<std::string>("--enc-type",
      "Type of encoder RNN : bidirectional, bi-unidirectional, alternating (s2s)",
      "bidirectional");
  cli.add<std::string>("--enc-cell",
      "Type of RNN cell: gru, lstm, tanh (s2s)", "gru");
  cli.add<int>("--enc-cell-depth",
      "Number of transitional cells in encoder layers (s2s)",
      1);
  cli.add<int>("--enc-depth",
      "Number of encoder layers (s2s)",
      1);
  cli.add<std::string>("--dec-cell",
      "Type of RNN cell: gru, lstm, tanh (s2s)",
      "gru");
  cli.add<int>("--dec-cell-base-depth",
      "Number of transitional cells in first decoder layer (s2s)",
      2);
  cli.add<int>("--dec-cell-high-depth",
      "Number of transitional cells in next decoder layers (s2s)",
      1);
  cli.add<int>("--dec-depth",
      "Number of decoder layers (s2s)",
      1);
  cli.add<bool>("--skip",
      "Use skip connections (s2s)");
  cli.add<bool>("--layer-normalization",
      "Enable layer normalization");
  cli.add<bool>("--right-left",
      "Train right-to-left model");
  cli.add<std::vector<std::string>>("--input-types",
      "Provide type of input data if different than 'sequence'. "
      "Possible values: sequence, class, alignment, weight. "
      "You need to provide one type per input file (if --train-sets) or per TSV field (if --tsv).",
      {});
  cli.add<bool>("--best-deep",
      "Use Edinburgh deep RNN configuration (s2s)");
  cli.add<bool>("--tied-embeddings",
      "Tie target embeddings and output embeddings in output layer");
  cli.add<bool>("--tied-embeddings-src",
      "Tie source and target embeddings");
  cli.add<bool>("--tied-embeddings-all",
      "Tie all embedding layers and output layer");
  cli.add<bool>("--output-omit-bias",
      "Do not use a bias vector in decoder output layer");
  
  // Transformer options
  cli.add<int>("--transformer-heads",
      "Number of heads in multi-head attention (transformer)",
      8);
  cli.add<bool>("--transformer-no-projection",
      "Omit linear projection after multi-head attention (transformer)");
  cli.add<bool>("--transformer-pool",
      "Pool encoder states instead of using cross attention (selects first encoder state, best used with special token)");
  cli.add<int>("--transformer-dim-ffn",
      "Size of position-wise feed-forward network (transformer)",
      2048);
  cli.add<int>("--transformer-ffn-depth",
      "Depth of filters (transformer)",
      2);
  cli.add<std::string>("--transformer-ffn-activation",
      "Activation between filters: swish or relu (transformer)",
      "swish");
  cli.add<int>("--transformer-dim-aan",
      "Size of position-wise feed-forward network in AAN (transformer)",
      2048);
  cli.add<int>("--transformer-aan-depth",
      "Depth of filter for AAN (transformer)",
      2);
  cli.add<std::string>("--transformer-aan-activation",
      "Activation between filters in AAN: swish or relu (transformer)",
      "swish");
  cli.add<bool>("--transformer-aan-nogate",
      "Omit gate in AAN (transformer)");
  cli.add<std::string>("--transformer-decoder-autoreg",
      "Type of autoregressive layer in transformer decoder: self-attention, average-attention (transformer)",
      "self-attention");
  cli.add<std::vector<size_t>>("--transformer-tied-layers",
      "List of tied decoder layers (transformer)");
  cli.add<std::string>("--transformer-guided-alignment-layer",
      "Last or number of layer to use for guided alignment training in transformer",
      "last");
  cli.add<std::string>("--transformer-preprocess",
      "Operation before each transformer layer: d = dropout, a = add, n = normalize");
  cli.add<std::string>("--transformer-postprocess-emb",
      "Operation after transformer embedding layer: d = dropout, a = add, n = normalize",
      "d");
  cli.add<std::string>("--transformer-postprocess",
      "Operation after each transformer layer: d = dropout, a = add, n = normalize",
      "dan");
  cli.add<std::string>("--transformer-postprocess-top",
      "Final operation after a full transformer stack: d = dropout, a = add, n = normalize. The optional skip connection with 'a' by-passes the entire stack.",
      "");
  cli.add<bool>("--transformer-train-position-embeddings",
      "Train positional embeddings instead of using static sinusoidal embeddings");
  cli.add<bool>("--transformer-depth-scaling",
      "Scale down weight initialization in transformer layers by 1 / sqrt(depth)");

  cli.add<std::string>("--bert-mask-symbol", "Masking symbol for BERT masked-LM training", "[MASK]");
  cli.add<std::string>("--bert-sep-symbol", "Sentence separator symbol for BERT next sentence prediction training", "[SEP]");
  cli.add<std::string>("--bert-class-symbol", "Class symbol BERT classifier training", "[CLS]");
  cli.add<float>("--bert-masking-fraction", "Fraction of masked out tokens during training", 0.15f);
  cli.add<bool>("--bert-train-type-embeddings", "Train bert type embeddings, set to false to use static sinusoidal embeddings", true);
  cli.add<int>("--bert-type-vocab-size", "Size of BERT type vocab (sentence A and B)", 2);
#ifdef CUDNN
  cli.add<int>("--char-stride",
      "Width of max-pooling layer after convolution layer in char-s2s model",
      5);
  cli.add<int>("--char-highway",
      "Number of highway network layers after max-pooling in char-s2s model",
      4);
  cli.add<std::vector<int>>("--char-conv-filters-num",
      "Numbers of convolution filters of corresponding width in char-s2s model",
      {200, 200, 250, 250, 300, 300, 300, 300});
  cli.add<std::vector<int>>("--char-conv-filters-widths",
      "Convolution window widths in char-s2s model",
      {1, 2, 3, 4, 5, 6, 7, 8});
#endif

  if(mode_ == cli::mode::training || mode_ == cli::mode::selfadaptive) {
    // TODO: add ->range(0,1);
    cli.add<float>("--dropout-rnn",
        "Scaling dropout along rnn layers and time (0 = no dropout)");
    cli.add<float>("--dropout-src",
        "Dropout source words (0 = no dropout)");
    cli.add<float>("--dropout-trg",
        "Dropout target words (0 = no dropout)");
    cli.add<float>("--grad-dropping-rate",
        "Gradient Dropping rate (0 = no gradient Dropping)");
    cli.add<float>("--grad-dropping-momentum",
        "Gradient Dropping momentum decay rate (0.0 to 1.0)");
    cli.add<size_t>("--grad-dropping-warmup",
        "Do not apply gradient dropping for the first arg steps",
        100);
    cli.add<float>("--transformer-dropout",
        "Dropout between transformer layers (0 = no dropout)");
    cli.add<float>("--transformer-dropout-attention",
        "Dropout for transformer attention (0 = no dropout)");
    cli.add<float>("--transformer-dropout-ffn",
        "Dropout for transformer filter (0 = no dropout)");
  }
  cli.switchGroup(previous_group);
  // clang-format on
}

void ConfigParser::addOptionsTraining(cli::CLIWrapper& cli) {
  auto previous_group = cli.switchGroup("Training options");
  // clang-format off
  cli.add<std::string>("--cost-type", // @TODO: rename to loss-type
      "Optimization criterion: ce-mean, ce-mean-words, ce-sum, perplexity", "ce-mean");
  cli.add<std::string>("--multi-loss-type",
      "How to accumulate multi-objective losses: sum, scaled, mean", "sum");
  cli.add<bool>("--unlikelihood-loss",
      "Use word-level weights as indicators for sequence-level unlikelihood training");
  cli.add<bool>("--overwrite",
      "Do not create model checkpoints, only overwrite main model file with last checkpoint. "
      "Reduces disk usage");
  cli.add<bool>("--no-reload",
      "Do not load existing model specified in --model arg");
  cli.add<std::vector<std::string>>("--train-sets,-t",
      "Paths to training corpora: source target");
  cli.add<std::vector<std::string>>("--vocabs,-v",
      "Paths to vocabulary files have to correspond to --train-sets. "
      "If this parameter is not supplied we look for vocabulary files "
      "source.{yml,json} and target.{yml,json}. "
      "If these files do not exist they are created");
#ifdef USE_SENTENCEPIECE
  cli.add<std::vector<float>>("--sentencepiece-alphas",
      "Sampling factors for SentencePiece vocabulary; i-th factor corresponds to i-th vocabulary");
  cli.add<std::string>("--sentencepiece-options",
      "Pass-through command-line options to SentencePiece trainer");
  cli.add<size_t>("--sentencepiece-max-lines",
      "Maximum lines to train SentencePiece vocabulary, selected with sampling from all data. "
      "When set to 0 all lines are going to be used.",
      10000000);
#endif
  // scheduling options
  size_t defaultAfterEpochs = (mode_ == cli::mode::selfadaptive) ? 2 : 0;
  std::string defaultDispFreq = (mode_ == cli::mode::selfadaptive) ? "1" : "1000u";

  cli.add<size_t>("--after-epochs,-e",
      "Finish after this many epochs, 0 is infinity",
      defaultAfterEpochs);
  cli.add<size_t>("--after-batches",
      "Finish after this many batch updates, 0 is infinity");
  cli.add<std::string/*SchedulerPeriod*/>("--disp-freq",
      "Display information every  arg  updates (append 't' for every  arg  target labels)",
      defaultDispFreq);
  cli.add<size_t>("--disp-first",
      "Display information for the first  arg  updates");
  cli.add<bool>("--disp-label-counts",
      "Display label counts when logging loss progress");
//   cli.add<int>("--disp-label-index",
//       "Display label counts based on i-th input stream (-1 is last)", -1);
  cli.add<std::string/*SchedulerPeriod*/>("--save-freq",
      "Save model file every  arg  updates (append 't' for every  arg  target labels)",
      "10000u");

  addSuboptionsInputLength(cli);
  addSuboptionsTSV(cli);

  // data management options
  if (mode_ != cli::mode::selfadaptive) {
    cli.add<std::string>("--shuffle",
        "How to shuffle input data (data: shuffles data and sorted batches; batches: "
        "data is read in order into batches, but batches are shuffled; none: no shuffling). "
        "Use with '--maxi-batch-sort none' in order to achieve exact reading order", "data");
    cli.add<bool>("--no-shuffle",
        "Shortcut for backwards compatiblity, equivalent to --shuffle none (deprecated)");
    cli.add<bool>("--no-restore-corpus",
        "Skip restoring corpus state after training is restarted");
    cli.add<std::string>("--tempdir,-T",
        "Directory for temporary (shuffled) files and database",
        "/tmp");
    cli.add<std::string>("--sqlite",
        "Use disk-based sqlite3 database for training corpus storage, default"
        " is temporary with path creates persistent storage")
      ->implicit_val("temporary");
    cli.add<bool>("--sqlite-drop",
        "Drop existing tables in sqlite3 database");
  }

  addSuboptionsDevices(cli);
  addSuboptionsBatching(cli);

  // optimizer options
  auto defaultOptimizer = (mode_ == cli::mode::selfadaptive) ? "sgd" : "adam";

  cli.add<std::string>("--optimizer",
     "Optimization algorithm: sgd, adagrad, adam",
     defaultOptimizer);
  cli.add<std::vector<float>>("--optimizer-params",
     "Parameters for optimization algorithm, e.g. betas for Adam. "
     "Auto-adjusted to --mini-batch-words-ref if given");
  cli.add<float>("--optimizer-delay",
     "SGD update delay (#batches between updates). 1 = no delay. "
     "Can be fractional, e.g. 0.1 to use only 10% of each batch",
     1.f);

  cli.add<bool>("--sync-sgd",
     "Use synchronous SGD instead of asynchronous for multi-gpu training");

  // learning rate options
  double defaultLearnRate = (mode_ == cli::mode::selfadaptive) ? 0.5f : 0.0001f;

  cli.add<float>("--learn-rate,-l",
     "Learning rate. "
      "Auto-adjusted to --mini-batch-words-ref if given",
     defaultLearnRate);
  cli.add<bool>("--lr-report",
     "Report learning rate for each update");

  cli.add<float>("--lr-decay",
     "Per-update decay factor for learning rate: lr <- lr * arg (0 to disable)");
  cli.add<std::string>("--lr-decay-strategy",
     "Strategy for learning rate decaying: epoch, batches, stalled, epoch+batches, epoch+stalled",
     "epoch+stalled");
  cli.add<std::vector<size_t>>("--lr-decay-start",
     "The first number of (epoch, batches, stalled) validations to start learning rate decaying (tuple)",
     {10,1});
  cli.add<size_t>("--lr-decay-freq",
     "Learning rate decaying frequency for batches, requires --lr-decay-strategy to be batches",
     50000);
  cli.add<bool>("--lr-decay-reset-optimizer",
      "Reset running statistics of optimizer whenever learning rate decays");
  cli.add<bool>("--lr-decay-repeat-warmup",
     "Repeat learning rate warmup when learning rate is decayed");
  cli.add<std::vector<std::string/*SchedulerPeriod*/>>("--lr-decay-inv-sqrt",
     "Decrease learning rate at arg / sqrt(no. batches) starting at arg  (append 't' or 'e' for sqrt(target labels or epochs)). "
     "Add second argument to define the starting point (default: same as first value)",
     {"0"});

  cli.add<std::string/*SchedulerPeriod*/>("--lr-warmup",
     "Increase learning rate linearly for  arg  first batches (append 't' for  arg  first target labels)",
      "0");
  cli.add<float>("--lr-warmup-start-rate",
     "Start value for learning rate warmup");
  cli.add<bool>("--lr-warmup-cycle",
     "Apply cyclic warmup");
  cli.add<bool>("--lr-warmup-at-reload",
     "Repeat warmup after interrupted training");

  cli.add<double>("--label-smoothing",
     "Epsilon for label smoothing (0 to disable)");
  cli.add<double>("--factor-weight",
     "Weight for loss function for factors (factored vocab only) (1 to disable)", 1.0f);
  cli.add<float>("--clip-norm",
     "Clip gradient norm to  arg  (0 to disable)",
     1.f); // @TODO: this is currently wrong with ce-sum and should rather be disabled or fixed by multiplying with labels
  cli.add<float>("--exponential-smoothing",
     "Maintain smoothed version of parameters for validation and saving with smoothing factor. 0 to disable. "
      "Auto-adjusted to --mini-batch-words-ref if given.",
     0.f)->implicit_val("1e-4");
  cli.add<std::string>("--guided-alignment",
     "Path to a file with word alignments. Use guided alignment to guide attention or 'none'. "
     "If --tsv it specifies the index of a TSV field that contains the alignments (0-based)",
     "none");
  cli.add<std::string>("--guided-alignment-cost",
     "Cost type for guided alignment: ce (cross-entropy), mse (mean square error), mult (multiplication)",
     "mse");
  cli.add<double>("--guided-alignment-weight",
     "Weight for guided alignment cost",
     0.1);
  cli.add<std::string>("--data-weighting",
     "Path to a file with sentence or word weights. "
     "If --tsv it specifies the index of a TSV field that contains the weights (0-based)");
  cli.add<std::string>("--data-weighting-type",
     "Processing level for data weighting: sentence, word",
     "sentence");

  // embedding options
  cli.add<std::vector<std::string>>("--embedding-vectors",
     "Paths to files with custom source and target embedding vectors");
  cli.add<bool>("--embedding-normalization",
     "Normalize values from custom embedding vectors to [-1, 1]");
  cli.add<bool>("--embedding-fix-src",
     "Fix source embeddings. Affects all encoders");
  cli.add<bool>("--embedding-fix-trg",
     "Fix target embeddings. Affects all decoders");

  // mixed precision training
  cli.add<bool>("--fp16",
      "Shortcut for mixed precision training with float16 and cost-scaling, "
      "corresponds to: --precision float16 float32 float32 --cost-scaling 7 2000 2 0.05 10 1");
  cli.add<std::vector<std::string>>("--precision",
      "Mixed precision training for forward/backward pass and optimizaton. "
      "Defines types for: forward/backward, optimization, saving.",
      {"float32", "float32", "float32"});
  cli.add<std::vector<std::string>>("--cost-scaling",
      "Dynamic cost scaling for mixed precision training: "
      "power of 2, scaling window, scaling factor, tolerance, range, minimum factor")
    ->implicit_val("7.f 2000 2.f 0.05f 10 1.f");
  cli.add<bool>("--normalize-gradient",
      "Normalize gradient by multiplying with no. devices / total labels");

  // multi-node training
  cli.add<bool>("--multi-node",
     "Enable asynchronous multi-node training through MPI (and legacy sync if combined with --sync-sgd)");
  cli.add<bool>("--multi-node-overlap",
     "Overlap model computations with MPI communication",
     true);

  // add ULR settings
  addSuboptionsULR(cli);

  cli.add<std::vector<std::string>>("--task",
     "Use predefined set of options. Possible values: transformer, transformer-big");
  cli.switchGroup(previous_group);
  // clang-format on
}

void ConfigParser::addOptionsValidation(cli::CLIWrapper& cli) {
  auto previous_group = cli.switchGroup("Validation set options");

  // clang-format off
  cli.add<std::vector<std::string>>("--valid-sets",
      "Paths to validation corpora: source target");
  cli.add<std::string/*SchedulerPeriod*/>("--valid-freq",
      "Validate model every  arg  updates (append 't' for every  arg  target labels)",
      "10000u");
  cli.add<std::vector<std::string>>("--valid-metrics",
      "Metric to use during validation: cross-entropy, ce-mean-words, perplexity, valid-script, "
      "translation, bleu, bleu-detok. Multiple metrics can be specified",
      {"cross-entropy"});
  cli.add<bool>("--valid-reset-stalled",
     "Reset all stalled validation metrics when the training is restarted");
  cli.add<size_t>("--early-stopping",
     "Stop if the first validation metric does not improve for  arg  consecutive validation steps",
     10);

  // decoding options
  cli.add<size_t>("--beam-size,-b",
      "Beam size used during search with validating translator",
      12);
  cli.add<float>("--normalize,-n",
      "Divide translation score by pow(translation length, arg)",
      0)->implicit_val("1");
  cli.add<float>("--max-length-factor",
      "Maximum target length as source length times factor",
      3);
  cli.add<float>("--word-penalty",
      "Subtract (arg * translation length) from translation score ");
  cli.add<bool>("--allow-unk",
      "Allow unknown words to appear in output");
  cli.add<bool>("--n-best",
      "Generate n-best list");
  cli.add<bool>("--word-scores",
      "Print word-level scores. One score per subword unit, not normalized even if --normalize");

  // efficiency options
  cli.add<int>("--valid-mini-batch",
      "Size of mini-batch used during validation",
      32);
  cli.add<size_t>("--valid-max-length",
      "Maximum length of a sentence in a validating sentence pair. "
      "Sentences longer than valid-max-length are cropped to valid-max-length",
      1000);

  // options for validation script
  cli.add<std::string>("--valid-script-path",
     "Path to external validation script."
     " It should print a single score to stdout."
     " If the option is used with validating translation, the output"
     " translation file will be passed as a first argument");
  cli.add<std::vector<std::string>>("--valid-script-args",
      "Additional args passed to --valid-script-path. These are inserted"
      " between the script path and the output translation-file path");
  cli.add<std::string>("--valid-translation-output",
     "(Template for) path to store the translation. "
     "E.g., validation-output-after-{U}-updates-{T}-tokens.txt. Template "
     "parameters: {E} for epoch; {B} for No. of batches within epoch; "
     "{U} for total No. of updates; {T} for total No. of tokens seen.");
  cli.add<bool>("--keep-best",
      "Keep best model for each validation metric");
  cli.add<std::string>("--valid-log",
     "Log validation scores to file given by  arg");
  cli.switchGroup(previous_group);
  // clang-format on
}

void ConfigParser::addOptionsTranslation(cli::CLIWrapper& cli) {
  auto previous_group = cli.switchGroup("Translator options");

  // clang-format off
  cli.add<std::vector<std::string>>("--input,-i",
      "Paths to input file(s), stdin by default",
      {"stdin"});
  cli.add<std::string>("--output,-o",
      "Path to output file, stdout by default",
      "stdout");

  if(mode_ != cli::mode::selfadaptive) {
    cli.add<std::vector<std::string>>("--vocabs,-v",
        "Paths to vocabulary files have to correspond to --input");
  }

  // decoding options
  cli.add<size_t>("--beam-size,-b",
      "Beam size used during search with validating translator",
      12);
  cli.add<float>("--normalize,-n",
      "Divide translation score by pow(translation length, arg)",
      0)->implicit_val("1");
  cli.add<float>("--max-length-factor",
      "Maximum target length as source length times factor",
      3);
  cli.add<float>("--word-penalty",
      "Subtract (arg * translation length) from translation score");
  cli.add<bool>("--allow-unk",
      "Allow unknown words to appear in output");
  cli.add<bool>("--n-best",
      "Generate n-best list");
  cli.add<std::string>("--alignment",
     "Return word alignment. Possible values: 0.0-1.0, hard, soft")
    ->implicit_val("1");
  cli.add<bool>("--word-scores",
      "Print word-level scores. One score per subword unit, not normalized even if --normalize");
#ifdef USE_SENTENCEPIECE
  cli.add<bool>("--no-spm-decode",
      "Keep the output segmented into SentencePiece subwords");
#endif

  if(mode_ != cli::mode::selfadaptive) {
    addSuboptionsInputLength(cli);
    addSuboptionsTSV(cli);
    addSuboptionsDevices(cli);
    addSuboptionsBatching(cli);
  }

  cli.add<bool>("--optimize",
      "Optimize speed aggressively sacrificing memory or precision");
  cli.add<bool>("--skip-cost",
      "Ignore model cost during translation, not recommended for beam-size > 1");
  // these have already been included in training options and marian-adaptive includes both
  // so there's overlap
  if(mode_ != cli::mode::selfadaptive) {
    cli.add<bool>("--fp16",
        "Shortcut for mixed precision inference with float16, corresponds to: --precision float16");
    cli.add<std::vector<std::string>>("--precision",
        "Mixed precision for inference, set parameter type in expression graph",
        {"float32"});
  }

  cli.add<std::vector<std::string>>("--shortlist",
     "Use softmax shortlist: path first best prune");
  cli.add<std::vector<float>>("--weights",
      "Scorer weights");
  cli.add<bool>("--output-sampling",
     "Noise output layer with gumbel noise",
      false);
  cli.add<std::vector<int>>("--output-approx-knn",
     "Use approximate knn search in output layer (currently only in transformer)")
     ->implicit_val("100 1024");

#if 0 // @TODO: Ask Hany if there are any decoding-time options
  // add ULR settings
  if(mode_ != cli::mode::selfadaptive)
    addSuboptionsULR(cli);
#endif

  cli.switchGroup(previous_group);
  // clang-format on
}

void ConfigParser::addOptionsScoring(cli::CLIWrapper& cli) {
  auto previous_group = cli.switchGroup("Scorer options");

  // clang-format off
  cli.add<bool>("--no-reload",
      "Do not load existing model specified in --model arg");
  // TODO: move options like vocabs and train-sets to a separate procedure as they are defined twice
  cli.add<std::vector<std::string>>("--train-sets,-t",
      "Paths to corpora to be scored: source target");
  cli.add<std::string>("--output,-o",
      "Path to output file, stdout by default",
      "stdout");
  cli.add<std::vector<std::string>>("--vocabs,-v",
      "Paths to vocabulary files have to correspond to --train-sets. "
      "If this parameter is not supplied we look for vocabulary files source.{yml,json} and target.{yml,json}. "
      "If these files do not exists they are created");
  cli.add<bool>("--n-best",
      "Score n-best list instead of plain text corpus");
  cli.add<std::string>("--n-best-feature",
      "Feature name to be inserted into n-best list", "Score");
  cli.add<bool>("--normalize,-n",
      "Divide translation score by translation length");
  cli.add<std::string>("--summary",
      "Only print total cost, possible values: cross-entropy (ce-mean), ce-mean-words, ce-sum, perplexity")
      ->implicit_val("cross-entropy");
  cli.add<std::string>("--alignment",
     "Return word alignments. Possible values: 0.0-1.0, hard, soft")
     ->implicit_val("1"),
  cli.add<bool>("--word-scores",
      "Print word-level scores. One score per subword unit, not normalized even if --normalize");

  addSuboptionsInputLength(cli);
  addSuboptionsTSV(cli);
  addSuboptionsDevices(cli);
  addSuboptionsBatching(cli);

  cli.add<bool>("--optimize",
      "Optimize speed aggressively sacrificing memory or precision");
  cli.add<bool>("--fp16",
      "Shortcut for mixed precision inference with float16, corresponds to: --precision float16");
  cli.add<std::vector<std::string>>("--precision",
      "Mixed precision for inference, set parameter type in expression graph",
      {"float32"});

  cli.switchGroup(previous_group);
  // clang-format on
}

void ConfigParser::addOptionsEmbedding(cli::CLIWrapper& cli) {
  auto previous_group = cli.switchGroup("Scorer options");

  // clang-format off
  cli.add<bool>("--no-reload",
      "Do not load existing model specified in --model arg");
  // TODO: move options like vocabs and train-sets to a separate procedure as they are defined twice
  cli.add<std::vector<std::string>>("--train-sets,-t",
      "Paths to corpora to be scored: source target");
  cli.add<std::string>("--output,-o",
      "Path to output file, stdout by default",
      "stdout");
  cli.add<std::vector<std::string>>("--vocabs,-v",
      "Paths to vocabulary files have to correspond to --train-sets. "
      "If this parameter is not supplied we look for vocabulary files source.{yml,json} and target.{yml,json}. "
      "If these files do not exists they are created");

  cli.add<bool>("--compute-similarity",
      "Expect two inputs and compute cosine similarity instead of outputting embedding vector");
  cli.add<bool>("--binary",
      "Output vectors as binary floats");

  addSuboptionsInputLength(cli);
  addSuboptionsTSV(cli);
  addSuboptionsDevices(cli);
  addSuboptionsBatching(cli);

  cli.add<bool>("--optimize",
      "Optimize speed aggressively sacrificing memory or precision");
  cli.add<bool>("--fp16",
      "Shortcut for mixed precision inference with float16, corresponds to: --precision float16");
  cli.add<std::vector<std::string>>("--precision",
      "Mixed precision for inference, set parameter type in expression graph",
      {"float32"});

  cli.switchGroup(previous_group);
  // clang-format on
}

void ConfigParser::addSuboptionsDevices(cli::CLIWrapper& cli) {
  // clang-format off
  cli.add<std::vector<std::string>>("--devices,-d",
      "Specifies GPU ID(s) to use for training. Defaults to 0..num-devices-1",
      {"0"});
  cli.add<size_t>("--num-devices",
      "Number of GPUs to use for this process. Defaults to length(devices) or 1");
#ifdef USE_NCCL
  if(mode_ == cli::mode::training)
    cli.add<bool>("--no-nccl",
      "Disable inter-GPU communication via NCCL");
#endif
#ifdef CUDA_FOUND
  cli.add<size_t>("--cpu-threads",
      "Use CPU-based computation with this many independent threads, 0 means GPU-based computation",
      0)
    ->implicit_val("1");
#else
  cli.add<size_t>("--cpu-threads",
      "Use CPU-based computation with this many independent threads, 0 means GPU-based computation",
      1);
#endif
  // clang-format on
}

void ConfigParser::addSuboptionsBatching(cli::CLIWrapper& cli) {
  bool transMode = mode_ == cli::mode::translation || mode_ == cli::mode::selfadaptive;
  int defaultMiniBatch = transMode ? 1 : 64;
  int defaultMaxiBatch = transMode ? 1 : 100;
  std::string defaultMaxiBatchSort = (mode_ == cli::mode::translation) ? "none" : "trg";

  // clang-format off
  cli.add<int>("--mini-batch",
               // set accurate help messages for translation, scoring, or training
               (mode_ == cli::mode::translation)
                   ? "Size of mini-batch used during batched translation" :
               (mode_ == cli::mode::scoring)
                   ? "Size of mini-batch used during batched scoring"
                   : "Size of mini-batch used during update",
               defaultMiniBatch);
  cli.add<int>("--mini-batch-words",
      "Set mini-batch size based on words instead of sentences");

  if(mode_ == cli::mode::training) {
    cli.add<bool>("--mini-batch-fit",
      "Determine mini-batch size automatically based on sentence-length to fit reserved memory");
    cli.add<size_t>("--mini-batch-fit-step",
      "Step size for mini-batch-fit statistics",
      10);
    cli.add<bool>("--gradient-checkpointing",
      "Enable gradient-checkpointing to minimize memory usage");
  }

  cli.add<int>("--maxi-batch",
      "Number of batches to preload for length-based sorting",
      defaultMaxiBatch);
  cli.add<std::string>("--maxi-batch-sort",
      "Sorting strategy for maxi-batch: none, src, trg (not available for decoder)",
      defaultMaxiBatchSort);

  if(mode_ == cli::mode::training || mode_ == cli::mode::selfadaptive) {
    cli.add<bool>("--shuffle-in-ram",
        "Keep shuffled corpus in RAM, do not write to temp file");
    // @TODO: Consider making the next two options options of the vocab instead, to make it more local in scope.
    cli.add<size_t>("--all-caps-every",
        "When forming minibatches, preprocess every Nth line on the fly to all-caps. Assumes UTF-8");
    cli.add<size_t>("--english-title-case-every",
        "When forming minibatches, preprocess every Nth line on the fly to title-case. Assumes English (ASCII only)");

    cli.add<int>("--mini-batch-words-ref",
        "If given, the following hyper parameters are adjusted as-if we had this mini-batch size: "
        "--learn-rate, --optimizer-params, --exponential-smoothing, --mini-batch-warmup");
    cli.add<std::string/*SchedulerPeriod*/>("--mini-batch-warmup",
        "Linear ramp-up of MB size, up to this #updates (append 't' for up to this #target labels). "
        "Auto-adjusted to --mini-batch-words-ref if given",
        {"0"});
    cli.add<bool>("--mini-batch-track-lr",
        "Dynamically track mini-batch size inverse to actual learning rate (not considering lr-warmup)");
  }
  // clang-format on
}

void ConfigParser::addSuboptionsInputLength(cli::CLIWrapper& cli) {
  size_t defaultMaxLength = (mode_ == cli::mode::training) ? 50 : 1000;
  // clang-format off
  cli.add<size_t>("--max-length",
      "Maximum length of a sentence in a training sentence pair",
      defaultMaxLength);
  cli.add<bool>("--max-length-crop",
      "Crop a sentence to max-length instead of omitting it if longer than max-length");
  // clang-format on
}

void ConfigParser::addSuboptionsTSV(cli::CLIWrapper& cli) {
  // clang-format off
  cli.add<bool>("--tsv",
      "Tab-separated input");
  cli.add<size_t>("--tsv-fields",
      "Number of fields in the TSV input. By default, it is guessed based on the model type");
  // clang-format on
}

void ConfigParser::addSuboptionsULR(cli::CLIWrapper& cli) {
  // clang-format off
  // support for universal encoder ULR https://arxiv.org/pdf/1802.05368.pdf
  cli.add<bool>("--ulr",
      "Enable ULR (Universal Language Representation)");
  // reading pre-trained universal embeddings for multi-sources.
  // Note that source and target here is relative to ULR not the translation langs
  // queries: EQ in Fig2 : is the unified embeddings projected to one space.
  cli.add<std::string>("--ulr-query-vectors",
      "Path to file with universal sources embeddings from projection into universal space",
      "");
  // keys: EK in Fig2 : is the keys of the target embbedings projected to unified space (i.e. ENU in
  // multi-lingual case)
  cli.add<std::string>("--ulr-keys-vectors",
      "Path to file with universal sources embeddings of traget keys from projection into universal space",
      "");
  cli.add<bool>("--ulr-trainable-transformation",
      "Make Query Transformation Matrix A trainable");
  cli.add<int>("--ulr-dim-emb",
      "ULR monolingual embeddings dimension");
  cli.add<float>("--ulr-dropout",
      "ULR dropout on embeddings attentions. Default is no dropout",
      0.0f);
  cli.add<float>("--ulr-softmax-temperature",
      "ULR softmax temperature to control randomness of predictions. Deafult is 1.0: no temperature",
      1.0f);
  // clang-format on
}


cli::mode ConfigParser::getMode() const { return mode_; }

Ptr<Options> ConfigParser::parseOptions(int argc, char** argv, bool doValidate){
  cmdLine_ = escapeCmdLine(argc,argv);

  // parse command-line options and fill wrapped YAML config
  cli_.parse(argc, argv);

  if(get<bool>("authors")) {
    std::cerr << authors() << std::endl;
    exit(0);
  }

  if(get<bool>("cite")) {
    std::cerr << citation() << std::endl;
    exit(0);
  }

  auto buildInfo = get<std::string>("build-info");
  if(!buildInfo.empty() && buildInfo != "false") {
#ifndef _MSC_VER // cmake build options are not available on MSVC based build.
    if(buildInfo == "all")
      std::cerr << cmakeBuildOptionsAdvanced() << std::endl;
    else
      std::cerr << cmakeBuildOptions() << std::endl;
    exit(0);
#else // _MSC_VER
    ABORT("build-info is not available on MSVC based build.");
#endif // _MSC_VER
  }

  // get paths to extra config files
  auto configPaths = findConfigPaths();
  if(!configPaths.empty()) {
    auto config = loadConfigFiles(configPaths);
    cli_.updateConfig(config,
                     cli::OptionPriority::ConfigFile,
                     "There are option(s) in a config file that are not expected");
  }

  if(get<bool>("interpolate-env-vars")) {
    cli::processPaths(config_, cli::interpolateEnvVars, PATHS);
  }

  // Option shortcuts for input from STDIN for trainer and scorer
  if(mode_ == cli::mode::training || mode_ == cli::mode::scoring) {
    auto trainSets = get<std::vector<std::string>>("train-sets");
    YAML::Node config;
    // Assume the input will come from STDIN if --tsv is set but no --train-sets are given
    if(get<bool>("tsv") && trainSets.empty()) {
      config["train-sets"].push_back("stdin");
    // Assume the input is in TSV format if --train-sets is set to "stdin"
    } else if(trainSets.size() == 1 && (trainSets[0] == "stdin" || trainSets[0] == "-")) {
      config["tsv"] = true;
    }
    if(!config.IsNull())
      cli_.updateConfig(config, cli::OptionPriority::CommandLine, "A shortcut for STDIN failed.");
  }

  if(doValidate) {
    ConfigValidator(config_).validateOptions(mode_);
  }

  // remove extra config files from the config to avoid redundancy
  config_.remove("config");

  // dump config and exit
  if(!get<std::string>("dump-config").empty() && get<std::string>("dump-config") != "false") {
    auto dumpMode = get<std::string>("dump-config");
    config_.remove("dump-config");

    if(dumpMode == "expand") {
      cli_.parseAliases();
    }

    bool minimal = (dumpMode == "minimal" || dumpMode == "expand");
    std::cout << cli_.dumpConfig(minimal) << std::endl;
    exit(0);
  }

  // For TSV input, it is possible to use --input-types to determine fields that contain alignments
  // or weights. In such case, the position of 'alignment' input type in --input-types determines
  // the index of a TSV field that contains word alignments, and respectively, the position of
  // 'weight' in --input-types determines the index of a TSV field that contains weights.
  // Marian will abort if both the --guided-alignment and 'alignment' in --input-types are specified
  // (or --data-weighting and 'weight').
  //
  // Note: this may modify the config, so it is safer to do it after --dump-config.
  if(mode_ == cli::mode::training || get<bool>("tsv")) {
    auto inputTypes = get<std::vector<std::string>>("input-types");
    if(!inputTypes.empty()) {
      bool seenAligns = false;
      bool seenWeight = false;
      YAML::Node config;
      for(size_t i = 0; i < inputTypes.size(); ++i) {
        if(inputTypes[i] == "alignment") {
          ABORT_IF(seenAligns, "You can specify 'alignment' only once in input-types");
          ABORT_IF(has("guided-alignment") && get<std::string>("guided-alignment") != "none",
                   "You must use either guided-alignment or 'alignment' in input-types");
          config["guided-alignment"] = std::to_string(i);
          seenAligns = true;
        }
        if(inputTypes[i] == "weight") {
          ABORT_IF(seenWeight, "You can specify 'weight' only once in input-types");
          ABORT_IF(has("data-weighting") && !get<std::string>("data-weighting").empty(),
                   "You must use either data-weighting or 'weight' in input-types");
          config["data-weighting"] = std::to_string(i);
          seenWeight = true;
        }
      }
      if(!config.IsNull())
        cli_.updateConfig(config,
                          cli::OptionPriority::CommandLine,
                          "Extracting 'alignment' and 'weight' types from input-types failed.");
    }
  }

  cli_.parseAliases();
  auto opts = New<Options>();
  opts->merge(Config(*this).get());
  return opts;
}

std::vector<std::string> ConfigParser::findConfigPaths() {
  std::vector<std::string> paths;

  bool interpolateEnvVars = get<bool>("interpolate-env-vars");
  bool loadConfig = !config_["config"].as<std::vector<std::string>>().empty();

  if(loadConfig) {
    paths = config_["config"].as<std::vector<std::string>>();
    for(auto& path : paths) {
      // (note: this updates the paths array)
      if(interpolateEnvVars)
        path = cli::interpolateEnvVars(path);
    }
  } else if(mode_ == cli::mode::training) {
    auto path = config_["model"].as<std::string>() + ".yml";
    if(interpolateEnvVars)
      path = cli::interpolateEnvVars(path);

    bool reloadConfig = filesystem::exists(path) && !get<bool>("no-reload");
    if(reloadConfig)
      paths = {path};
  }

  return paths;
}

YAML::Node ConfigParser::loadConfigFiles(const std::vector<std::string>& paths) {
  YAML::Node configAll;

  for(auto& path : paths) {
    // load single config file
    io::InputFileStream strm(path);
    YAML::Node config = YAML::Load(strm);

    // expand relative paths if requested
    if(config["relative-paths"] && config["relative-paths"].as<bool>()) {
      // interpolate environment variables if requested in this config file or
      // via command-line options
      bool interpolateEnvVars = (config["interpolate-env-vars"]
                                 && config["interpolate-env-vars"].as<bool>())
                                || get<bool>("interpolate-env-vars");
      if(interpolateEnvVars)
        cli::processPaths(config, cli::interpolateEnvVars, PATHS);

      // replace relative path w.r.t. the config file
      cli::makeAbsolutePaths(config, path, PATHS);
      // remove 'relative-paths' and do not spread it into other config files
      config.remove("relative-paths");
    }

    // merge with previous config files, later file overrides earlier
    for(const auto& it : config) {
      configAll[it.first.as<std::string>()] = YAML::Clone(it.second);
    }
  }

  return configAll;
}

const YAML::Node& ConfigParser::getConfig() const {
  return config_;
}
}  // namespace marian<|MERGE_RESOLUTION|>--- conflicted
+++ resolved
@@ -91,15 +91,13 @@
     case cli::mode::scoring:
       addOptionsScoring(cli_);
       break;
-<<<<<<< HEAD
     case cli::mode::selfadaptive:
       addOptionsTraining(cli_);
       addOptionsTranslation(cli_);
       addOptionsServer(cli_);
-=======
+      break;
     case cli::mode::embedding:
       addOptionsEmbedding(cli_);
->>>>>>> fe815e6c
       break;
     default:
       ABORT("wrong CLI mode");
