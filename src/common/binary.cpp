--- conflicted
+++ resolved
@@ -65,7 +65,9 @@
       size_t len = headers[i].dataLength;
       items[i].bytes.resize(len);
       const char* ptr = get<char>(current, len);
-<<<<<<< HEAD
+      // Intgemm8/16 matrices in binary model are just quantized, however they also need to be reordered
+      // Reordering depends on the architecture (SSE/AVX2/AVX512) so we read in the quantized matrices and
+      // then reorder them before adding them as a parameter in the graph.
       if (matchType<intgemm8>(items[i].type)) {
         if (items[i].name.find("Wemb") != std::string::npos) { //HACK HACK HACK THAT HACKS WEMB QUANTIZATION
           items[i].type = Type::float32;
@@ -82,15 +84,6 @@
         } else {
           cpu::integer::prepareAndTransposeB<Type::int16>(items[i], ptr);
         }
-=======
-      // Intgemm8/16 matrices in binary model are just quantized, however they also need to be reordered
-      // Reordering depends on the architecture (SSE/AVX2/AVX512) so we read in the quantized matrices and
-      // then reorder them before adding them as a parameter in the graph.
-      if (matchType<intgemm8>(items[i].type)) {
-        cpu::integer::prepareAndTransposeB<Type::int8>(items[i], ptr);
-      } else if (matchType<intgemm16>(items[i].type)) {
-        cpu::integer::prepareAndTransposeB<Type::int16>(items[i], ptr);
->>>>>>> c41b18c1
       } else {
         std::copy(ptr, ptr + len, items[i].bytes.begin());
       }
