#pragma once

#include "3rd_party/yaml-cpp/yaml.h"
#include "common/cli_wrapper.h"
#include "common/definitions.h"

// TODO: why are these needed by a config parser? Can they be removed for Linux
// as well?
#ifndef _WIN32
#include <sys/ioctl.h>
#include <unistd.h>
#endif

namespace marian {

namespace cli {
<<<<<<< HEAD
enum struct mode { training, translation, scoring, server, selfadaptive };
=======
enum struct mode { training, translation, scoring, server, embedding };
>>>>>>> fe815e6c
}  // namespace cli

/**
 * @brief Command-line options parser
 *
 * New options and aliases should be defined within `addOptions*` methods.
 * ... unless they are specific to certain executables.
 * In that case, use a pattern like this (e.g., for a server):
 * int main(int argc, char* argv[]) {
 *   ConfigParser cp(cli::mode::translation);
 *   cp.addOption<int>("--port", // option name
 *                     "Server Options", // option group name
 *                     "Port for server.", // help string
 *                     5678); // default value
 *   auto opts = cp.parseOptions(argc,argv,true); // 'true' for validation
 *   ...
 *
 *
 */
class ConfigParser {
public:

  ConfigParser(cli::mode mode);

  ConfigParser(int argc, char** argv, cli::mode mode, bool validate = false)
    : ConfigParser(mode) {
    parseOptions(argc, argv, validate);
  }

  template<typename T>
  ConfigParser&
  addOption(const std::string& args,
            const std::string& group,
            const std::string& help,
            const T val) {
    std::string previous_group = cli_.switchGroup(group);
    cli_.add<T>(args,help,val);
    cli_.switchGroup(previous_group);
    return *this;
  }

  template<typename T>
  ConfigParser&
  addOption(const std::string& args,
            const std::string& group,
            const std::string& help,
            const T val,
            const T implicit_val) {
    std::string previous_group = cli_.switchGroup(group);
    cli_.add<T>(args,help,val)->implicit_val(implicit_val);
    cli_.switchGroup(previous_group);
    return *this;
  }

  template<typename T>
  ConfigParser&
  addOption(const std::string& args,
            const std::string& group,
            const std::string& help) {
    std::string previous_group = cli_.switchGroup(group);
    cli_.add<T>(args,help);
    cli_.switchGroup(previous_group);
    return *this;
  }

  /**
   * @brief Parse command-line options
   *
   * Options are parsed in the following order, later config options overwrite
   * earlier:
   *  * predefined default values
   *  * options from the config files provided with --config, from left to right
   *  * options from the model config file, e.g. model.npz.yml
   *  * aliases expanded into options, e.g. --best-deep
   *  * options provided as command-line arguments
   *
   * Parsed options are available from getConfig().
   *
   * @param argc
   * @param argv
   * @param validate Do or do not validate parsed options
   * @return (YAML::Node const&)config_
   */

  Ptr<Options> parseOptions(int argc, char** argv, bool validate);
  YAML::Node const& getConfig() const;
  cli::mode getMode() const;
  std::string const& cmdLine() const;
private:
  cli::CLIWrapper cli_;
  cli::mode mode_;
  YAML::Node config_;
  std::string cmdLine_;

  // Check if the config contains value for option key
  bool has(const std::string& key) const {
    return (bool)config_[key];
  }

  // Return value for given option key cast to given type.
  // Abort if not set.
  template <typename T>
  T get(const std::string& key) const {
    ABORT_IF(!has(key), "CLI object has no key '{}'", key);
    return config_[key].as<T>();
  }

  void addOptionsGeneral(cli::CLIWrapper&);
  void addOptionsServer(cli::CLIWrapper&);
  void addOptionsModel(cli::CLIWrapper&);
  void addOptionsTraining(cli::CLIWrapper&);
  void addOptionsValidation(cli::CLIWrapper&);
  void addOptionsTranslation(cli::CLIWrapper&);
  void addOptionsScoring(cli::CLIWrapper&);
  void addOptionsEmbedding(cli::CLIWrapper&);

  void addAliases(cli::CLIWrapper&);

  void addSuboptionsDevices(cli::CLIWrapper&);
  void addSuboptionsBatching(cli::CLIWrapper&);
  void addSuboptionsInputLength(cli::CLIWrapper&);
  void addSuboptionsTSV(cli::CLIWrapper&);
  void addSuboptionsULR(cli::CLIWrapper&);

  // Extract paths to all config files found in the config object.
  // Look at --config option and model.npz.yml files.
  std::vector<std::string> findConfigPaths();
  // Load options from config files.
  // Handle environment variables and relative paths.
  YAML::Node loadConfigFiles(const std::vector<std::string>&);
};

}  // namespace marian<|MERGE_RESOLUTION|>--- conflicted
+++ resolved
@@ -14,11 +14,7 @@
 namespace marian {
 
 namespace cli {
-<<<<<<< HEAD
-enum struct mode { training, translation, scoring, server, selfadaptive };
-=======
-enum struct mode { training, translation, scoring, server, embedding };
->>>>>>> fe815e6c
+enum struct mode { training, translation, scoring, server, selfadaptive, embedding };
 }  // namespace cli
 
 /**
