--- conflicted
+++ resolved
@@ -78,10 +78,7 @@
   void addOptionsTranslation(cli::CLIWrapper&);
   void addOptionsScoring(cli::CLIWrapper&);
 
-<<<<<<< HEAD
-=======
   // defined in common/aliases.cpp
->>>>>>> 00589937
   void addAliases(cli::CLIWrapper&);
 
   void addSuboptionsDevices(cli::CLIWrapper&);
