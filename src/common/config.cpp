--- conflicted
+++ resolved
@@ -24,7 +24,6 @@
 void Config::initialize(int argc, char** argv, cli::mode mode, bool validate) {
   auto parser = ConfigParser(argc, argv, mode, validate);
   config_ = parser.getConfig();
-  devices_ = parser.getDevices();
 
   createLoggers(this);
 
@@ -41,7 +40,7 @@
       try {
         if(!get<bool>("ignore-model-config"))
           loadModelParameters(model);
-      } catch(std::runtime_error& e) {
+      } catch(std::runtime_error&) {
         LOG(info, "[config] No model configuration found in model file");
       }
     }
@@ -105,10 +104,6 @@
   return config_;
 }
 
-const std::vector<DeviceId>& Config::getDevices() {
-  return devices_;
-}
-
 void Config::save(const std::string& name) {
   io::OutputFileStream out(name);
   out << *this;
@@ -126,7 +121,6 @@
   override(config);
 }
 
-<<<<<<< HEAD
 void Config::override(const YAML::Node& params) {
   for(auto& it : params) {
     config_[it.first.as<std::string>()] = it.second;
@@ -143,7 +137,8 @@
   utils::split(configString, results, "\n");
   for(auto& r : results)
     LOG(info, "[config] {}", r);
-=======
+}
+
 // parse the device-spec parameters (--num-devices, --devices, --cpu-threads) into an array of size_t
 // For multi-node, this returns the devices vector for the given rank.
 // For CPU, specify --cpu-threads.
@@ -216,7 +211,6 @@
     LOG(info, "[MPI rank {} out of {}]: {}[{}]", myMPIRank, numMPIProcesses, d.type == DeviceType::cpu ? "CPU" : "GPU", d.no);
 #endif
   return devices;
->>>>>>> 1b6b4178
 }
 
 }  // namespace marian