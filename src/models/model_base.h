--- conflicted
+++ resolved
@@ -2,11 +2,8 @@
 
 #include <string>
 #include "marian.h"
-<<<<<<< HEAD
+#include "layers/loss.h"
 #include "layers/generic.h" // @HACK for Frank's factored embeddings/Logits class
-=======
-#include "layers/loss.h"
->>>>>>> c6404422
 
 namespace marian {
 namespace models {
@@ -31,15 +28,9 @@
                     bool saveTranslatorConfig = false)
       = 0;
 
-<<<<<<< HEAD
   virtual Logits build(Ptr<ExpressionGraph> graph,
                      Ptr<data::Batch> batch,
                      bool clearGraph = true)
-=======
-  virtual Ptr<RationalLoss> build(Ptr<ExpressionGraph> graph,
-                                  Ptr<data::Batch> batch,
-                                  bool clearGraph = true)
->>>>>>> c6404422
       = 0;
 
   virtual void clear(Ptr<ExpressionGraph> graph) = 0;
