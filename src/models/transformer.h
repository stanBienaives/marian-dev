// TODO: This is really a .CPP file now. I kept the .H name to minimize confusing git, until this is code-reviewed.
// This is meant to speed-up builds, and to support Ctrl-F7 to rebuild.

#pragma once

#include "marian.h"

#include "layers/constructors.h"
#include "layers/factory.h"
#include "models/decoder.h"
#include "models/encoder.h"
#include "models/states.h"
#include "models/transformer_factory.h"
#include "rnn/constructors.h"

namespace marian {

// clang-format off

// shared base class for transformer-based EncoderTransformer and DecoderTransformer
// Both classes share a lot of code. This template adds that shared code into their
// base while still deriving from EncoderBase and DecoderBase, respectively.
template<class EncoderOrDecoderBase>
class Transformer : public EncoderOrDecoderBase {
  typedef EncoderOrDecoderBase Base;

protected:
  using Base::options_; using Base::inference_; using Base::batchIndex_;
  std::unordered_map<std::string, Expr> cache_;

  // attention weights produced by step()
  // If enabled, it is set once per batch during training, and once per step during translation.
  // It can be accessed by getAlignments(). @TODO: move into a state or return-value object
  std::vector<Expr> alignments_; // [max tgt len or 1][beam depth, max src length, batch size, 1]

  template <typename T> T opt(const std::string& key) const { Ptr<Options> options = options_; return options->get<T>(key); }  // need to duplicate, since somehow using Base::opt is not working
  // FIXME: that separate options assignment is weird

  template <typename T> T opt(const std::string& key, const T& def) const { Ptr<Options> options = options_; if (options->has(key)) return options->get<T>(key); else return def; }

  Ptr<ExpressionGraph> graph_;

public:
  Transformer(Ptr<Options> options)
    : EncoderOrDecoderBase(options) {
  }

  static Expr transposeTimeBatch(Expr input) { return transpose(input, {0, 2, 1, 3}); }

<<<<<<< HEAD
  Expr addPositionalEmbeddings(Expr input, int start = 0) const {
    int dimMax = opt<int>("max-length");
    int dimEmb = input->shape()[-1];
    int dimWords = input->shape()[-3];

    auto posEmb = [](Tensor t) {
      int dimEmb = t->shape()[-1];
      int dimMax = t->shape()[-2];

      int num_timescales = dimEmb / 2;
      float log_timescale_increment = std::log(10000.f) / (num_timescales - 1.f);

      std::vector<float> vPos(dimEmb * dimMax, 0.f);
      for(int p = 0; p < dimMax; ++p) {
        for(int i = 0; i < num_timescales; ++i) {
          float v = p * std::exp(i * -log_timescale_increment);
          vPos[p * dimEmb                  + i] = std::sin(v);
          vPos[p * dimEmb + num_timescales + i] = std::cos(v);
        }
      }
      t->set(vPos);
    };
    auto posEmbInit = New<inits::LambdaInitConvert>(posEmb);

    // @TODO: understand the +2 based on pytorch
    auto Wpos = graph_->param("Wpos", {dimMax + 2, dimEmb}, posEmbInit, /*fixed=*/true);

    std::vector<IndexType> positions(dimWords);
    std::iota(positions.begin(), positions.end(), start + 2);

    auto signal = reshape(rows(Wpos, positions), {dimWords, 1, dimEmb});

    return input + signal;
=======
  Expr addPositionalEmbeddings(Expr input, int start = 0, bool trainPosEmbeddings = false) const {
    int dimEmb   = input->shape()[-1];
    int dimWords = input->shape()[-3];

    Expr embeddings = input;

    if(trainPosEmbeddings) {
      int maxLength = opt<int>("max-length");

      // Hack for translating with length longer than trained embeddings
      // We check if the embedding matrix "Wpos" already exist so we can
      // check the number of positions in that loaded parameter.
      // We then have to restict the maximum length to the maximum positon
      // and positions beyond this will be the maximum position.
      Expr seenEmb = graph_->get("Wpos");
      int numPos = seenEmb ? seenEmb->shape()[-2] : maxLength;

      auto embeddingLayer = embedding()
                            ("prefix", "Wpos") // share positional embeddings across all encoders/decorders
                            ("dimVocab", numPos)
                            ("dimEmb", dimEmb)
                            .construct(graph_);

      // fill with increasing numbers until current length or maxPos
      std::vector<IndexType> positions(dimWords, numPos - 1);
      for(int i = 0; i < std::min(dimWords, numPos); ++i)
        positions[i] = i;

      auto signal = embeddingLayer->apply(positions, {dimWords, 1, dimEmb});
      embeddings = embeddings + signal;
    } else {
      // @TODO : test if embeddings should be scaled when trainable
      // according to paper embeddings are scaled up by \sqrt(d_m)
      embeddings = std::sqrt((float)dimEmb) * embeddings;

      auto signal = graph_->constant({dimWords, 1, dimEmb},
                                     inits::sinusoidalPositionEmbeddings(start));
      embeddings = embeddings + signal;
    }

    return embeddings;
  }

  virtual Expr addSpecialEmbeddings(Expr input, int start = 0, Ptr<data::CorpusBatch> /*batch*/ = nullptr) const {
    bool trainPosEmbeddings = opt<bool>("transformer-train-positions", false);
    return addPositionalEmbeddings(input, start, trainPosEmbeddings);
>>>>>>> 7e517e2e
  }

  Expr triangleMask(int length) const {
    // fill triangle mask
    std::vector<float> vMask(length * length, 0);
    for(int i = 0; i < length; ++i)
      for(int j = 0; j <= i; ++j)
        vMask[i * length + j] = 1.f;
    return graph_->constant({1, length, length}, inits::fromVector(vMask));
  }

  // convert multiplicative 1/0 mask to additive 0/-inf log mask, and transpose to match result of bdot() op in Attention()
  static Expr transposedLogMask(Expr mask) { // mask: [-4: beam depth=1, -3: batch size, -2: vector dim=1, -1: max length]
    auto ms = mask->shape();
    mask = (1 - mask) * -9999.f; // @TODO: limit by type!
    return reshape(mask, {ms[-3], 1, ms[-2], ms[-1]}); // [-4: batch size, -3: num heads broadcast=1, -2: max length broadcast=1, -1: max length]
  }

  static Expr SplitHeads(Expr input, int dimHeads) {
    int dimModel = input->shape()[-1];
    int dimSteps = input->shape()[-2];
    int dimBatch = input->shape()[-3];
    int dimBeam  = input->shape()[-4];

    int dimDepth = dimModel / dimHeads;

    auto output
        = reshape(input, {dimBatch * dimBeam, dimSteps, dimHeads, dimDepth});

    return transpose(output, {0, 2, 1, 3}); // [dimBatch*dimBeam, dimHeads, dimSteps, dimDepth]
  }

  static Expr JoinHeads(Expr input, int dimBeam = 1) {
    int dimDepth = input->shape()[-1];
    int dimSteps = input->shape()[-2];
    int dimHeads = input->shape()[-3];
    int dimBatchBeam = input->shape()[-4];

    int dimModel = dimHeads * dimDepth;
    int dimBatch = dimBatchBeam / dimBeam;

    auto output = transpose(input, {0, 2, 1, 3});

    return reshape(output, {dimBeam, dimBatch, dimSteps, dimModel});
  }

  // like affine() but with built-in parameters, activation, and dropout
  static inline
  Expr dense(Expr x, std::string prefix, std::string suffix, int outDim, const std::function<Expr(Expr)>& actFn = nullptr, float dropProb = 0.0f)
  {
    auto graph = x->graph();

    auto W = graph->param(prefix + "_W" + suffix, { x->shape()[-1], outDim }, inits::glorotUniform());
    auto b = graph->param(prefix + "_b" + suffix, { 1,              outDim }, inits::zeros());

    x = affine(x, W, b);
    if (actFn)
      x = actFn(x);
    if (dropProb)
      x = dropout(x, dropProb);
    return x;
  }

  Expr layerNorm(Expr x, std::string prefix, std::string suffix = std::string()) const {
    int dimModel = x->shape()[-1];
    auto scale = graph_->param(prefix + "_ln_scale" + suffix, { 1, dimModel }, inits::ones());
    auto bias  = graph_->param(prefix + "_ln_bias"  + suffix, { 1, dimModel }, inits::zeros());
    return marian::layerNorm(x, scale, bias, 1e-5f);
  }

  Expr preProcess(std::string prefix, std::string ops, Expr input, float dropProb = 0.0f) const {
    auto output = input;
    for(auto op : ops) {
      // dropout
      if (op == 'd')
        output = dropout(output, dropProb);
      // layer normalization
      else if (op == 'n')
        output = layerNorm(output, prefix, "_pre");
      else
        ABORT("Unknown pre-processing operation '{}'", op);
    }
    return output;
  }

  Expr postProcess(std::string prefix, std::string ops, Expr input, Expr prevInput, float dropProb = 0.0f) const {
    auto output = input;
    for(auto op : ops) {
      // dropout
      if(op == 'd')
        output = dropout(output, dropProb);
      // skip connection
      else if(op == 'a')
        output = output + prevInput;
      // highway connection
      else if(op == 'h') {
        int dimModel = input->shape()[-1];
        auto t = dense(prevInput, prefix, /*suffix=*/"h", dimModel);
        output = highway(output, prevInput, t);
      }
      // layer normalization
      else if(op == 'n')
        output = layerNorm(output, prefix);
      else
        ABORT("Unknown pre-processing operation '{}'", op);
    }
    return output;
  }

  void collectOneHead(Expr weights, int dimBeam) {
    // select first head, this is arbitrary as the choice does not really matter
    auto head0 = slice(weights, -3, 0);

    int dimBatchBeam = head0->shape()[-4];
    int srcWords = head0->shape()[-1];
    int trgWords = head0->shape()[-2];
    int dimBatch = dimBatchBeam / dimBeam;

    // reshape and transpose to match the format guided_alignment expects
    head0 = reshape(head0, {dimBeam, dimBatch, trgWords, srcWords});
    head0 = transpose(head0, {0, 3, 1, 2}); // [-4: beam depth, -3: max src length, -2: batch size, -1: max tgt length]

    // save only last alignment set. For training this will be all alignments,
    // for translation only the last one. Also split alignments by target words.
    // @TODO: make splitting obsolete
    alignments_.clear();
    for(int i = 0; i < trgWords; ++i) {
      alignments_.push_back(slice(head0, -1, i)); // [tgt index][-4: beam depth, -3: max src length, -2: batch size, -1: 1]
    }
  }

  // determine the multiplicative-attention probability and performs the associative lookup as well
  // q, k, and v have already been split into multiple heads, undergone any desired linear transform.
  Expr Attention(std::string /*prefix*/,
                 Expr q,              // [-4: beam depth * batch size, -3: num heads, -2: max tgt length, -1: split vector dim]
                 Expr k,              // [-4: batch size, -3: num heads, -2: max src length, -1: split vector dim]
                 Expr v,              // [-4: batch size, -3: num heads, -2: max src length, -1: split vector dim]
                 Expr mask = nullptr, // [-4: batch size, -3: num heads broadcast=1, -2: max length broadcast=1, -1: max length]
                 bool saveAttentionWeights = false,
                 int dimBeam = 1) {
    int dk = k->shape()[-1];

    // softmax over batched dot product of query and keys (applied over all
    // time steps and batch entries), also add mask for illegal connections

    // multiplicative attention with flattened softmax
    float scale = 1.0f / std::sqrt((float)dk); // scaling to avoid extreme values due to matrix multiplication

    auto z = bdot(q, k, false, true, scale); // [-4: beam depth * batch size, -3: num heads, -2: max tgt length, -1: max src length]

    // mask out garbage beyond end of sequences
    z = z + mask;

    // take softmax along src sequence axis (-1)
    auto weights = softmax(z); // [-4: beam depth * batch size, -3: num heads, -2: max tgt length, -1: max src length]

    if(saveAttentionWeights)
      collectOneHead(weights, dimBeam);

    // optional dropout for attention weights
    float dropProb = inference_ ? 0 : opt<float>("transformer-dropout-attention");
    weights = dropout(weights, dropProb);

    // apply attention weights to values
    auto output = bdot(weights, v);   // [-4: beam depth * batch size, -3: num heads, -2: max tgt length, -1: split vector dim]

    return output;
  }

  Expr MultiHead(std::string prefix,
                 int dimOut,
                 int dimHeads,
                 Expr q,             // [-4: beam depth * batch size, -3: num heads, -2: max q length, -1: split vector dim]
                 const Expr &keys,   // [-4: beam depth, -3: batch size, -2: max kv length, -1: vector dim]
                 const Expr &values, // [-4: beam depth, -3: batch size, -2: max kv length, -1: vector dim]
                 const Expr &mask,   // [-4: batch size, -3: num heads broadcast=1, -2: max length broadcast=1, -1: max length]
                 bool cache = false,
                 bool saveAttentionWeights = false) {
    int dimModel = q->shape()[-1];
    // @TODO: good opportunity to implement auto-batching here or do something manually?
    auto Wq = graph_->param(prefix + "_Wq", {dimModel, dimModel}, inits::glorotUniform());
    auto bq = graph_->param(prefix + "_bq", {       1, dimModel}, inits::zeros());
    auto qh = affine(q, Wq, bq);
    qh = SplitHeads(qh, dimHeads); // [-4: beam depth * batch size, -3: num heads, -2: max length, -1: split vector dim]

    Expr kh;
    // Caching transformation of the encoder that should not be created again.
    // @TODO: set this automatically by memoizing encoder context and
    // memoization propagation (short-term)
    if (!cache || (cache && cache_.count(prefix + "_keys") == 0)) {
      auto Wk = graph_->param(prefix + "_Wk", {dimModel, dimModel}, inits::glorotUniform());
      auto bk = graph_->param(prefix + "_bk", {1,        dimModel}, inits::zeros());

      kh = affine(keys, Wk, bk);     // [-4: beam depth, -3: batch size, -2: max length, -1: vector dim]
      kh = SplitHeads(kh, dimHeads); // [-4: batch size, -3: num heads, -2: max length, -1: split vector dim]
      cache_[prefix + "_keys"] = kh;
    }
    else {
      kh = cache_[prefix + "_keys"];
    }

    Expr vh;
    if (!cache || (cache && cache_.count(prefix + "_values") == 0)) {
      auto Wv = graph_->param(prefix + "_Wv", {dimModel, dimModel}, inits::glorotUniform());
      auto bv = graph_->param(prefix + "_bv", {1,        dimModel}, inits::zeros());

      vh = affine(values, Wv, bv); // [-4: batch size, -3: num heads, -2: max length, -1: split vector dim]
      vh = SplitHeads(vh, dimHeads);
      cache_[prefix + "_values"] = vh;
    } else {
      vh = cache_[prefix + "_values"];
    }

    int dimBeam = q->shape()[-4];

    // apply multi-head attention to downscaled inputs
    auto output
        = Attention(prefix, qh, kh, vh, mask, saveAttentionWeights, dimBeam); // [-4: beam depth * batch size, -3: num heads, -2: max length, -1: split vector dim]

    output = JoinHeads(output, dimBeam); // [-4: beam depth, -3: batch size, -2: max length, -1: vector dim]

    int dimAtt = output->shape()[-1];

    bool project = !opt<bool>("transformer-no-projection");
    if(project || dimAtt != dimOut) {
      auto Wo
        = graph_->param(prefix + "_Wo", {dimAtt, dimOut}, inits::glorotUniform());
      auto bo = graph_->param(prefix + "_bo", {1, dimOut}, inits::zeros());
      output = affine(output, Wo, bo);
    }

    return output;
  }

  Expr LayerAttention(std::string prefix,
                      Expr input,         // [-4: beam depth, -3: batch size, -2: max length, -1: vector dim]
                      const Expr& keys,   // [-4: beam depth=1, -3: batch size, -2: max length, -1: vector dim]
                      const Expr& values, // ...?
                      const Expr& mask,   // [-4: batch size, -3: num heads broadcast=1, -2: max length broadcast=1, -1: max length]
                      bool cache = false,
                      bool saveAttentionWeights = false) {
    int dimModel = input->shape()[-1];

    float dropProb = inference_ ? 0 : opt<float>("transformer-dropout");
    auto opsPre = opt<std::string>("transformer-preprocess");
    auto output = preProcess(prefix + "_Wo", opsPre, input, dropProb);

    auto heads = opt<int>("transformer-heads");

    // multi-head self-attention over previous input
    output = MultiHead(prefix, dimModel, heads, output, keys, values, mask, cache, saveAttentionWeights);

    auto opsPost = opt<std::string>("transformer-postprocess");
    output = postProcess(prefix + "_Wo", opsPost, output, input, dropProb);

    return output;
  }

  Expr DecoderLayerSelfAttention(rnn::State& decoderLayerState,
                                 const rnn::State& prevdecoderLayerState,
                                 std::string prefix,
                                 Expr input,
                                 Expr selfMask,
                                 int startPos) {
    selfMask = transposedLogMask(selfMask);

    auto values = input;
    if(startPos > 0) {
      values = concatenate({prevdecoderLayerState.output, input}, /*axis=*/-2);
    }
    decoderLayerState.output = values;

    return LayerAttention(prefix, input, values, values, selfMask,
                          /*cache=*/false);
  }

  static inline
  std::function<Expr(Expr)> activationByName(const std::string& actName)
  {
    if (actName == "relu")
      return (ActivationFunction*)relu;
    else if (actName == "swish")
      return (ActivationFunction*)swish;
    else if (actName == "gelu")
      return (ActivationFunction*)gelu;
    ABORT("Invalid activation name '{}'", actName);
  }

  Expr LayerFFN(std::string prefix, Expr input) const {
    int dimModel = input->shape()[-1];

    float dropProb = inference_ ? 0 : opt<float>("transformer-dropout");
    auto opsPre = opt<std::string>("transformer-preprocess");
    auto output = preProcess(prefix + "_ffn", opsPre, input, dropProb);

    int dimFfn = opt<int>("transformer-dim-ffn");
    int depthFfn = opt<int>("transformer-ffn-depth");
    auto actFn = activationByName(opt<std::string>("transformer-ffn-activation"));
    float ffnDropProb
      = inference_ ? 0 : opt<float>("transformer-dropout-ffn");

    ABORT_IF(depthFfn < 1, "Filter depth {} is smaller than 1", depthFfn);

    // the stack of FF layers
    for(int i = 1; i < depthFfn; ++i)
      output = dense(output, prefix, /*suffix=*/std::to_string(i), dimFfn, actFn, ffnDropProb);
    output = dense(output, prefix, /*suffix=*/std::to_string(depthFfn), dimModel);

    auto opsPost = opt<std::string>("transformer-postprocess");
    output
      = postProcess(prefix + "_ffn", opsPost, output, input, dropProb);

    return output;
  }

  // Implementation of Average Attention Network Layer (AAN) from
  // https://arxiv.org/pdf/1805.00631.pdf
  Expr LayerAAN(std::string prefix, Expr x, Expr y) const {
    int dimModel = x->shape()[-1];

    float dropProb = inference_ ? 0 : opt<float>("transformer-dropout");
    auto opsPre = opt<std::string>("transformer-preprocess");

    y = preProcess(prefix + "_ffn", opsPre, y, dropProb);

    // FFN
    int dimAan   = opt<int>("transformer-dim-aan");
    int depthAan = opt<int>("transformer-aan-depth");
    auto actFn = activationByName(opt<std::string>("transformer-aan-activation"));
    float aanDropProb = inference_ ? 0 : opt<float>("transformer-dropout-ffn");

    // the stack of AAN layers
    for(int i = 1; i < depthAan; ++i)
      y = dense(y, prefix, /*suffix=*/std::to_string(i), dimAan, actFn, aanDropProb);
    if(y->shape()[-1] != dimModel) // bring it back to the desired dimension if needed
      y = dense(y, prefix, std::to_string(depthAan), dimModel);

    bool noGate = opt<bool>("transformer-aan-nogate");
    if(!noGate) {
      auto gi = dense(x, prefix, /*suffix=*/"i", dimModel, (ActivationFunction*)sigmoid);
      auto gf = dense(y, prefix, /*suffix=*/"f", dimModel, (ActivationFunction*)sigmoid);
      y = gi * x + gf * y;
    }

    auto opsPost = opt<std::string>("transformer-postprocess");
    y = postProcess(prefix + "_ffn", opsPost, y, x, dropProb);

    return y;
  }

  // Implementation of Average Attention Network Layer (AAN) from
  // https://arxiv.org/pdf/1805.00631.pdf
  // Function wrapper using decoderState as input.
  Expr DecoderLayerAAN(rnn::State& decoderState,
                       const rnn::State& prevDecoderState,
                       std::string prefix,
                       Expr input,
                       Expr selfMask,
                       int startPos) const {
    auto output = input;
    if(startPos > 0) {
      // we are decoding at a position after 0
      output = (prevDecoderState.output * (float)startPos + input) / float(startPos + 1);
    }
    else if(startPos == 0 && output->shape()[-2] > 1) {
      // we are training or scoring, because there is no history and
      // the context is larger than a single time step. We do not need
      // to average batch with only single words.
      selfMask = selfMask / sum(selfMask, /*axis=*/-1);
      output = bdot(selfMask, output);
    }
    decoderState.output = output; // BUGBUG: mutable?

    return LayerAAN(prefix, input, output);
  }

  Expr DecoderLayerRNN(rnn::State& decoderState,
                       const rnn::State& prevDecoderState,
                       std::string prefix,
                       Expr input,
                       Expr /*selfMask*/,
                       int /*startPos*/) const {
    float dropoutRnn = inference_ ? 0.f : opt<float>("dropout-rnn");

    auto rnn = rnn::rnn()                                          //
        ("type", opt<std::string>("dec-cell"))                     //
        ("prefix", prefix)                                         //
        ("dimInput", opt<int>("dim-emb"))                          //
        ("dimState", opt<int>("dim-emb"))                          //
        ("dropout", dropoutRnn)                                    //
        ("layer-normalization", opt<bool>("layer-normalization"))  //
        .push_back(rnn::cell())                                    //
        .construct(graph_);

    float dropProb = inference_ ? 0 : opt<float>("transformer-dropout");
    auto opsPre = opt<std::string>("transformer-preprocess");
    auto output = preProcess(prefix, opsPre, input, dropProb);

    output = transposeTimeBatch(output);
    output = rnn->transduce(output, prevDecoderState);
    decoderState = rnn->lastCellStates()[0];
    output = transposeTimeBatch(output);

    auto opsPost = opt<std::string>("transformer-postprocess");
    output = postProcess(prefix + "_ffn", opsPost, output, input, dropProb);

    return output;
  }
};

class EncoderTransformer : public Transformer<EncoderBase> {
public:
  EncoderTransformer(Ptr<Options> options) : Transformer(options) {}
  virtual ~EncoderTransformer() {}

  // returns the embedding matrix based on options
  // and based on batchIndex_.

  Ptr<IEmbeddingLayer> createULREmbeddingLayer() const {
    // standard encoder word embeddings
    int dimSrcVoc = opt<std::vector<int>>("dim-vocabs")[0];  //ULR multi-lingual src
    int dimTgtVoc = opt<std::vector<int>>("dim-vocabs")[1];  //ULR monon tgt
    int dimEmb = opt<int>("dim-emb");
    int dimUlrEmb = opt<int>("ulr-dim-emb");
    auto embFactory = ulr_embedding()("dimSrcVoc", dimSrcVoc)("dimTgtVoc", dimTgtVoc)
                                     ("dimUlrEmb", dimUlrEmb)("dimEmb", dimEmb)
                                     ("ulrTrainTransform", opt<bool>("ulr-trainable-transformation"))
                                     ("ulrQueryFile", opt<std::string>("ulr-query-vectors"))
                                     ("ulrKeysFile", opt<std::string>("ulr-keys-vectors"));
    return embFactory.construct(graph_);
  }

  Ptr<IEmbeddingLayer> createWordEmbeddingLayer(size_t subBatchIndex) const {
    // standard encoder word embeddings
    int dimVoc = opt<std::vector<int>>("dim-vocabs")[subBatchIndex];
    int dimEmb = opt<int>("dim-emb");
    auto embFactory = embedding()("dimVocab", dimVoc)("dimEmb", dimEmb);
    if(opt<bool>("tied-embeddings-src") || opt<bool>("tied-embeddings-all"))
      embFactory("prefix", "Wemb");
    else
      embFactory("prefix", prefix_ + "_Wemb");
    if(options_->has("embedding-fix-src"))
      embFactory("fixed", opt<bool>("embedding-fix-src"));
    if(options_->hasAndNotEmpty("embedding-vectors")) {
      auto embFiles = opt<std::vector<std::string>>("embedding-vectors");
      embFactory("embFile", embFiles[subBatchIndex])
                ("normalization", opt<bool>("embedding-normalization"));
    }
    return embFactory.construct(graph_);
  }

  virtual Ptr<EncoderState> build(Ptr<ExpressionGraph> graph,
                                  Ptr<data::CorpusBatch> batch) override {
    graph_ = graph;
    return apply(batch);
  }

  virtual Ptr<EncoderState> apply(Ptr<data::CorpusBatch> batch) {
    int dimBatch = (int)batch->size();
    int dimSrcWords = (int)(*batch)[batchIndex_]->batchWidth();
    // create the embedding matrix, considering tying and some other options
    // embed the source words in the batch
    Expr batchEmbeddings, batchMask;
<<<<<<< HEAD
    if (options_->has("ulr") && options_->get<bool>("ulr") == true) {
      auto embeddings = ULREmbeddings(); // embedding uses ULR
      std::tie(batchEmbeddings, batchMask)
        = EncoderBase::ulrLookup(graph_, embeddings, batch);
    } else {
      auto embeddings = wordEmbeddings(batchIndex_);
      std::tie(batchEmbeddings, batchMask)
        = EncoderBase::lookup(graph_, embeddings, batch);
    }
=======
    Ptr<IEmbeddingLayer> embedding;
    if (options_->has("ulr") && options_->get<bool>("ulr") == true)
      embedding = createULREmbeddingLayer(); // embedding uses ULR
    else
      embedding = createWordEmbeddingLayer(batchIndex_);
    std::tie(batchEmbeddings, batchMask) = embedding->apply((*batch)[batchIndex_]);
>>>>>>> 7e517e2e

    // apply dropout over source words
    float dropoutSrc = inference_ ? 0 : opt<float>("dropout-src");
    if(dropoutSrc) {
      int srcWords = batchEmbeddings->shape()[-3];
      batchEmbeddings = dropout(batchEmbeddings, dropoutSrc, {srcWords, 1, 1});
    }
<<<<<<< HEAD
    // according to paper embeddings are scaled up by \sqrt(d_m)
    float scale = std::sqrt((float)dimEmb);
    auto scaledEmbeddings = scale * batchEmbeddings;
    scaledEmbeddings = addPositionalEmbeddings(scaledEmbeddings);
=======

    batchEmbeddings = addSpecialEmbeddings(batchEmbeddings, /*start=*/0, batch);
>>>>>>> 7e517e2e

    // reorganize batch and timestep
    batchEmbeddings = atleast_nd(batchEmbeddings, 4);
    batchMask = atleast_nd(batchMask, 4);
    auto layer = transposeTimeBatch(batchEmbeddings); // [-4: beam depth=1, -3: batch size, -2: max length, -1: vector dim]
    auto layerMask
      = reshape(transposeTimeBatch(batchMask), {1, dimBatch, 1, dimSrcWords}); // [-4: beam depth=1, -3: batch size, -2: vector dim=1, -1: max length]

    auto opsEmb = opt<std::string>("transformer-postprocess-emb");

    float dropProb = inference_ ? 0 : opt<float>("transformer-dropout");
    layer = preProcess(prefix_ + "_emb", opsEmb, layer, dropProb);

    layerMask = transposedLogMask(layerMask); // [-4: batch size, -3: 1, -2: vector dim=1, -1: max length]

    // apply encoder layers
    auto encDepth = opt<int>("enc-depth");
    for(int i = 1; i <= encDepth; ++i) {
      layer = LayerAttention(prefix_ + "_l" + std::to_string(i) + "_self",
                             layer, // query
                             layer, // keys
                             layer, // values
                             layerMask);

      layer = LayerFFN(prefix_ + "_l" + std::to_string(i) + "_ffn", layer);
    }

    // restore organization of batch and time steps. This is currently required
    // to make RNN-based decoders and beam search work with this. We are looking
    // into making this more natural.
    auto context = transposeTimeBatch(layer); // [-4: beam depth=1, -3: max length, -2: batch size, -1: vector dim]

    return New<EncoderState>(context, batchMask, batch);
  }

  virtual void clear() override {}
};

class TransformerState : public DecoderState {
public:
  TransformerState(const rnn::States& states,
                   Expr logProbs,
                   const std::vector<Ptr<EncoderState>>& encStates,
                   Ptr<data::CorpusBatch> batch)
      : DecoderState(states, logProbs, encStates, batch) {}

  virtual Ptr<DecoderState> select(const std::vector<IndexType>& selIdx,
                                   int beamSize) const override {
    // Create hypothesis-selected state based on current state and hyp indices
    auto selectedState = New<TransformerState>(states_.select(selIdx, beamSize, /*isBatchMajor=*/true), logProbs_, encStates_, batch_);

    // Set the same target token position as the current state
    // @TODO: This is the same as in base function.
    selectedState->setPosition(getPosition());
    return selectedState;
  }
};

class DecoderTransformer : public Transformer<DecoderBase> {
private:
  Ptr<mlp::Output> output_;

private:
  void lazyCreateOutputLayer()
  {
    if(output_) // create it lazily
      return;

    int dimTrgVoc = opt<std::vector<int>>("dim-vocabs")[batchIndex_];

    auto outputFactory = mlp::output()         //
        ("prefix", prefix_ + "_ff_logit_out")  //
        ("dim", dimTrgVoc);

    if(opt<bool>("tied-embeddings") || opt<bool>("tied-embeddings-all")) {
      std::string tiedPrefix = prefix_ + "_Wemb";
      if(opt<bool>("tied-embeddings-all") || opt<bool>("tied-embeddings-src"))
        tiedPrefix = "Wemb";
      outputFactory.tieTransposed(tiedPrefix);
    }

    output_ = std::dynamic_pointer_cast<mlp::Output>(outputFactory.construct(graph_)); // (construct() returns only the underlying interface)
  }

public:
  DecoderTransformer(Ptr<Options> options) : Transformer(options) {}

  virtual Ptr<DecoderState> startState(
      Ptr<ExpressionGraph> graph,
      Ptr<data::CorpusBatch> batch,
      std::vector<Ptr<EncoderState>>& encStates) override {
    graph_ = graph;

    std::string layerType = opt<std::string>("transformer-decoder-autoreg", "self-attention");
    if (layerType == "rnn") {
      int dimBatch = (int)batch->size();
      int dim = opt<int>("dim-emb");

      auto start = graph->constant({1, 1, dimBatch, dim}, inits::zeros());
      rnn::States startStates(opt<size_t>("dec-depth"), {start, start});

      // don't use TransformerState for RNN layers
      return New<DecoderState>(startStates, nullptr, encStates, batch);
    }
    else {
      rnn::States startStates;
      return New<TransformerState>(startStates, nullptr, encStates, batch);
    }
  }

  virtual Ptr<DecoderState> step(Ptr<ExpressionGraph> graph,
                                 Ptr<DecoderState> state) override {
    ABORT_IF(graph != graph_, "An inconsistent graph parameter was passed to step()");
    lazyCreateOutputLayer();
    return step(state);
  }

  Ptr<DecoderState> step(Ptr<DecoderState> state) {
    auto embeddings  = state->getTargetEmbeddings(); // [-4: beam depth=1, -3: max length, -2: batch size, -1: vector dim]
    auto decoderMask = state->getTargetMask();       // [max length, batch size, 1]  --this is a hypothesis

    // dropout target words
    float dropoutTrg = inference_ ? 0 : opt<float>("dropout-trg");
    if(dropoutTrg) {
      int trgWords = embeddings->shape()[-3];
      embeddings = dropout(embeddings, dropoutTrg, {trgWords, 1, 1});
    }

    //************************************************************************//

    int dimBeam = 1;
    if(embeddings->shape().size() > 3)
      dimBeam = embeddings->shape()[-4];

<<<<<<< HEAD
    // according to paper embeddings are scaled by \sqrt(d_m)

    float scale = std::sqrt((float)dimEmb);
    auto scaledEmbeddings = scale * embeddings;

=======
>>>>>>> 7e517e2e
    // set current target token position during decoding or training. At training
    // this should be 0. During translation the current length of the translation.
    // Used for position embeddings and creating new decoder states.
    int startPos = (int)state->getPosition();

<<<<<<< HEAD
    scaledEmbeddings = addPositionalEmbeddings(scaledEmbeddings, startPos);

=======
    auto scaledEmbeddings = addSpecialEmbeddings(embeddings, startPos);
>>>>>>> 7e517e2e
    scaledEmbeddings = atleast_nd(scaledEmbeddings, 4);

    // reorganize batch and timestep
    auto query = transposeTimeBatch(scaledEmbeddings); // [-4: beam depth=1, -3: batch size, -2: max length, -1: vector dim]

    auto opsEmb = opt<std::string>("transformer-postprocess-emb");
    float dropProb = inference_ ? 0 : opt<float>("transformer-dropout");

    query = preProcess(prefix_ + "_emb", opsEmb, query, dropProb);

    int dimTrgWords = query->shape()[-2];
    int dimBatch    = query->shape()[-3];
    auto selfMask = triangleMask(dimTrgWords);  // [ (1,) 1, max length, max length]
    if(decoderMask) {
      decoderMask = atleast_nd(decoderMask, 4);             // [ 1, max length, batch size, 1 ]
      decoderMask = reshape(transposeTimeBatch(decoderMask),// [ 1, batch size, max length, 1 ]
                            {1, dimBatch, 1, dimTrgWords}); // [ 1, batch size, 1, max length ]
      selfMask = selfMask * decoderMask;
    }

    std::vector<Expr> encoderContexts;
    std::vector<Expr> encoderMasks;

    for(auto encoderState : state->getEncoderStates()) {
      auto encoderContext = encoderState->getContext();
      auto encoderMask = encoderState->getMask();

      encoderContext = transposeTimeBatch(encoderContext); // [-4: beam depth=1, -3: batch size, -2: max length, -1: vector dim]

      int dimSrcWords = encoderContext->shape()[-2];

      //int dims = encoderMask->shape().size();
      encoderMask = atleast_nd(encoderMask, 4);
      encoderMask = reshape(transposeTimeBatch(encoderMask),
                            {1, dimBatch, 1, dimSrcWords});
      encoderMask = transposedLogMask(encoderMask);
      if(dimBeam > 1)
        encoderMask = repeat(encoderMask, dimBeam, /*axis=*/ -4);

      encoderContexts.push_back(encoderContext);
      encoderMasks.push_back(encoderMask);
    }

    rnn::States prevDecoderStates = state->getStates();
    rnn::States decoderStates;
    // apply decoder layers
    auto decDepth = opt<int>("dec-depth");
    std::vector<size_t> tiedLayers = opt<std::vector<size_t>>("transformer-tied-layers",
                                                              std::vector<size_t>());
    ABORT_IF(!tiedLayers.empty() && tiedLayers.size() != decDepth,
             "Specified layer tying for {} layers, but decoder has {} layers",
             tiedLayers.size(),
             decDepth);

    for(int i = 0; i < decDepth; ++i) {
      std::string layerNo = std::to_string(i + 1);
      if (!tiedLayers.empty())
        layerNo = std::to_string(tiedLayers[i]);

      rnn::State prevDecoderState;
      if(prevDecoderStates.size() > 0)
        prevDecoderState = prevDecoderStates[i];

      // self-attention
      std::string layerType = opt<std::string>("transformer-decoder-autoreg", "self-attention");
      rnn::State decoderState;
      if(layerType == "self-attention")
        query = DecoderLayerSelfAttention(decoderState, prevDecoderState, prefix_ + "_l" + layerNo + "_self", query, selfMask, startPos);
      else if(layerType == "average-attention")
        query = DecoderLayerAAN(decoderState, prevDecoderState, prefix_ + "_l" + layerNo + "_aan", query, selfMask, startPos);
      else if(layerType == "rnn")
        query = DecoderLayerRNN(decoderState, prevDecoderState, prefix_ + "_l" + layerNo + "_rnn", query, selfMask, startPos);
      else
        ABORT("Unknown auto-regressive layer type in transformer decoder {}",
              layerType);

      // source-target attention
      // Iterate over multiple encoders and simply stack the attention blocks
      if(encoderContexts.size() > 0) {
        for(size_t j = 0; j < encoderContexts.size(); ++j) { // multiple encoders are applied one after another
          std::string prefix
            = prefix_ + "_l" + layerNo + "_context";
          if(j > 0)
            prefix += "_enc" + std::to_string(j + 1);

          // if training is performed with guided_alignment or if alignment is requested during
          // decoding or scoring return the attention weights of one head of the last layer.
          // @TODO: maybe allow to return average or max over all heads?
          bool saveAttentionWeights = false;
          if(j == 0 && (options_->get("guided-alignment", std::string("none")) != "none" || options_->hasAndNotEmpty("alignment"))) {
            size_t attLayer = decDepth - 1;
            std::string gaStr = options_->get<std::string>("transformer-guided-alignment-layer", "last");
            if(gaStr != "last")
              attLayer = std::stoull(gaStr) - 1;

            ABORT_IF(attLayer >= decDepth,
                     "Chosen layer for guided attention ({}) larger than number of layers ({})",
                     attLayer + 1, decDepth);

            saveAttentionWeights = i == attLayer;
          }

          query = LayerAttention(prefix,
                                 query,
                                 encoderContexts[j], // keys
                                 encoderContexts[j], // values
                                 encoderMasks[j],
                                 /*cache=*/true,
                                 saveAttentionWeights);
        }
      }

      // remember decoder state
      decoderStates.push_back(decoderState);

      query = LayerFFN(prefix_ + "_l" + layerNo + "_ffn", query); // [-4: beam depth=1, -3: batch size, -2: max length, -1: vector dim]
    }

    auto decoderContext = transposeTimeBatch(query); // [-4: beam depth=1, -3: max length, -2: batch size, -1: vector dim]

    // final feed-forward layer (output)
    if(shortlist_)
      output_->setShortlist(shortlist_);
    Expr logits = output_->apply(decoderContext); // [-4: beam depth=1, -3: max length, -2: batch size, -1: vocab or shortlist dim]

    // return unormalized(!) probabilities
    Ptr<DecoderState> nextState;
    if (opt<std::string>("transformer-decoder-autoreg", "self-attention") == "rnn") {
      nextState = New<DecoderState>(
          decoderStates, logits, state->getEncoderStates(), state->getBatch());
    } else {
      nextState = New<TransformerState>(
          decoderStates, logits, state->getEncoderStates(), state->getBatch());
    }
    nextState->setPosition(state->getPosition() + 1);
    return nextState;
  }

  // helper function for guided alignment
  // @TODO: const vector<> seems wrong. Either make it non-const or a const& (more efficient but dangerous)
  virtual const std::vector<Expr> getAlignments(int /*i*/ = 0) override {
    return alignments_;
  }

  void clear() override {
    if (output_)
      output_->clear();
    cache_.clear();
    alignments_.clear();
  }
};

// factory functions
Ptr<EncoderBase> NewEncoderTransformer(Ptr<Options> options)
{
  return New<EncoderTransformer>(options);
}

Ptr<DecoderBase> NewDecoderTransformer(Ptr<Options> options)
{
  return New<DecoderTransformer>(options);
}

// clang-format on

}  // namespace marian<|MERGE_RESOLUTION|>--- conflicted
+++ resolved
@@ -47,41 +47,6 @@
 
   static Expr transposeTimeBatch(Expr input) { return transpose(input, {0, 2, 1, 3}); }
 
-<<<<<<< HEAD
-  Expr addPositionalEmbeddings(Expr input, int start = 0) const {
-    int dimMax = opt<int>("max-length");
-    int dimEmb = input->shape()[-1];
-    int dimWords = input->shape()[-3];
-
-    auto posEmb = [](Tensor t) {
-      int dimEmb = t->shape()[-1];
-      int dimMax = t->shape()[-2];
-
-      int num_timescales = dimEmb / 2;
-      float log_timescale_increment = std::log(10000.f) / (num_timescales - 1.f);
-
-      std::vector<float> vPos(dimEmb * dimMax, 0.f);
-      for(int p = 0; p < dimMax; ++p) {
-        for(int i = 0; i < num_timescales; ++i) {
-          float v = p * std::exp(i * -log_timescale_increment);
-          vPos[p * dimEmb                  + i] = std::sin(v);
-          vPos[p * dimEmb + num_timescales + i] = std::cos(v);
-        }
-      }
-      t->set(vPos);
-    };
-    auto posEmbInit = New<inits::LambdaInitConvert>(posEmb);
-
-    // @TODO: understand the +2 based on pytorch
-    auto Wpos = graph_->param("Wpos", {dimMax + 2, dimEmb}, posEmbInit, /*fixed=*/true);
-
-    std::vector<IndexType> positions(dimWords);
-    std::iota(positions.begin(), positions.end(), start + 2);
-
-    auto signal = reshape(rows(Wpos, positions), {dimWords, 1, dimEmb});
-
-    return input + signal;
-=======
   Expr addPositionalEmbeddings(Expr input, int start = 0, bool trainPosEmbeddings = false) const {
     int dimEmb   = input->shape()[-1];
     int dimWords = input->shape()[-3];
@@ -118,7 +83,7 @@
       embeddings = std::sqrt((float)dimEmb) * embeddings;
 
       auto signal = graph_->constant({dimWords, 1, dimEmb},
-                                     inits::sinusoidalPositionEmbeddings(start));
+                                     inits::sinusoidalPositionEmbeddings(start)); // @TODO: review why Fairseq shifts this by 1 or 2
       embeddings = embeddings + signal;
     }
 
@@ -128,7 +93,6 @@
   virtual Expr addSpecialEmbeddings(Expr input, int start = 0, Ptr<data::CorpusBatch> /*batch*/ = nullptr) const {
     bool trainPosEmbeddings = opt<bool>("transformer-train-positions", false);
     return addPositionalEmbeddings(input, start, trainPosEmbeddings);
->>>>>>> 7e517e2e
   }
 
   Expr triangleMask(int length) const {
@@ -592,24 +556,13 @@
     // create the embedding matrix, considering tying and some other options
     // embed the source words in the batch
     Expr batchEmbeddings, batchMask;
-<<<<<<< HEAD
-    if (options_->has("ulr") && options_->get<bool>("ulr") == true) {
-      auto embeddings = ULREmbeddings(); // embedding uses ULR
-      std::tie(batchEmbeddings, batchMask)
-        = EncoderBase::ulrLookup(graph_, embeddings, batch);
-    } else {
-      auto embeddings = wordEmbeddings(batchIndex_);
-      std::tie(batchEmbeddings, batchMask)
-        = EncoderBase::lookup(graph_, embeddings, batch);
-    }
-=======
+
     Ptr<IEmbeddingLayer> embedding;
     if (options_->has("ulr") && options_->get<bool>("ulr") == true)
       embedding = createULREmbeddingLayer(); // embedding uses ULR
     else
       embedding = createWordEmbeddingLayer(batchIndex_);
     std::tie(batchEmbeddings, batchMask) = embedding->apply((*batch)[batchIndex_]);
->>>>>>> 7e517e2e
 
     // apply dropout over source words
     float dropoutSrc = inference_ ? 0 : opt<float>("dropout-src");
@@ -617,15 +570,8 @@
       int srcWords = batchEmbeddings->shape()[-3];
       batchEmbeddings = dropout(batchEmbeddings, dropoutSrc, {srcWords, 1, 1});
     }
-<<<<<<< HEAD
-    // according to paper embeddings are scaled up by \sqrt(d_m)
-    float scale = std::sqrt((float)dimEmb);
-    auto scaledEmbeddings = scale * batchEmbeddings;
-    scaledEmbeddings = addPositionalEmbeddings(scaledEmbeddings);
-=======
 
     batchEmbeddings = addSpecialEmbeddings(batchEmbeddings, /*start=*/0, batch);
->>>>>>> 7e517e2e
 
     // reorganize batch and timestep
     batchEmbeddings = atleast_nd(batchEmbeddings, 4);
@@ -760,25 +706,12 @@
     if(embeddings->shape().size() > 3)
       dimBeam = embeddings->shape()[-4];
 
-<<<<<<< HEAD
-    // according to paper embeddings are scaled by \sqrt(d_m)
-
-    float scale = std::sqrt((float)dimEmb);
-    auto scaledEmbeddings = scale * embeddings;
-
-=======
->>>>>>> 7e517e2e
     // set current target token position during decoding or training. At training
     // this should be 0. During translation the current length of the translation.
     // Used for position embeddings and creating new decoder states.
     int startPos = (int)state->getPosition();
 
-<<<<<<< HEAD
-    scaledEmbeddings = addPositionalEmbeddings(scaledEmbeddings, startPos);
-
-=======
     auto scaledEmbeddings = addSpecialEmbeddings(embeddings, startPos);
->>>>>>> 7e517e2e
     scaledEmbeddings = atleast_nd(scaledEmbeddings, 4);
 
     // reorganize batch and timestep
