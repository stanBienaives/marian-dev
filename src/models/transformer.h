// TODO: This is really a .CPP file now. I kept the .H name to minimize confusing git, until this is code-reviewed.
// This is meant to speed-up builds, and to support Ctrl-F7 to rebuild.

#pragma once

#include "marian.h"

#include "layers/constructors.h"
#include "models/decoder.h"
#include "models/encoder.h"
#include "models/states.h"
#include "models/transformer_factory.h"
#include "rnn/constructors.h"

namespace marian {

// clang-format off

// shared base class for transformer-based EncoderTransformer and DecoderTransformer
// Both classes share a lot of code. This template adds that shared code into their
// base while still deriving from EncoderBase and DecoderBase, respectively.
template<class EncoderOrDecoderBase>
class Transformer : public EncoderOrDecoderBase {
  typedef EncoderOrDecoderBase Base;

protected:
  using Base::options_; using Base::inference_;
  std::unordered_map<std::string, Expr> cache_;

  // attention weights produced by step()
  // If enabled, it is set once per batch during training, and once per step during translation.
  // It can be accessed by getAlignments(). @TODO: move into a state or return-value object
  std::vector<Expr> alignments_; // [max tgt len or 1][beam depth, max src length, batch size, 1]

  template <typename T> T opt(const std::string& key) const { Ptr<Options> options = options_; return options->get<T>(key); }  // need to duplicate, since somehow using Base::opt is not working
  // FIXME: that separate options assignment is weird

  template <typename T> T opt(const std::string& key, const T& def) const { Ptr<Options> options = options_; if (options->has(key)) return options->get<T>(key); else return def; }

  Ptr<ExpressionGraph> graph_;

public:
  Transformer(Ptr<Options> options)
    : EncoderOrDecoderBase(options) {
  }

  static Expr transposeTimeBatch(Expr input) { return transpose(input, {0, 2, 1, 3}); }

  Expr addPositionalEmbeddings(Expr input, int start = 0) const {
    int dimEmb   = input->shape()[-1];
    int dimWords = input->shape()[-3];

    float num_timescales = (float)dimEmb / 2;
    float log_timescale_increment = std::log(10000.f) / (num_timescales - 1.f);

    std::vector<float> vPos(dimEmb * dimWords, 0);
    for(int p = start; p < dimWords + start; ++p) {
      for(int i = 0; i < num_timescales; ++i) {
        float v = p * std::exp(i * -log_timescale_increment);
        vPos[(p - start) * dimEmb + i] = std::sin(v);
        vPos[(p - start) * dimEmb + (int)num_timescales + i] = std::cos(v); // @TODO: is int vs. float correct for num_timescales?
      }
    }

    // shared across batch entries
    auto signal
        = graph_->constant({dimWords, 1, dimEmb}, inits::from_vector(vPos));
    return input + signal;
  }

  Expr triangleMask(int length) const {
    // fill triangle mask
    std::vector<float> vMask(length * length, 0);
    for(int i = 0; i < length; ++i)
      for(int j = 0; j <= i; ++j)
        vMask[i * length + j] = 1.f;
    return graph_->constant({1, length, length}, inits::from_vector(vMask));
  }

  // convert multiplicative 1/0 mask to additive 0/-inf log mask, and transpose to match result of bdot() op in Attention()
  static Expr transposedLogMask(Expr mask) { // mask: [-4: beam depth=1, -3: batch size, -2: vector dim=1, -1: max length]
    auto ms = mask->shape();
    mask = (1 - mask) * -99999999.f;
    return reshape(mask, {ms[-3], 1, ms[-2], ms[-1]}); // [-4: batch size, -3: num heads broadcast=1, -2: max length broadcast=1, -1: max length]
  }

  static Expr SplitHeads(Expr input, int dimHeads) {
    int dimModel = input->shape()[-1];
    int dimSteps = input->shape()[-2];
    int dimBatch = input->shape()[-3];
    int dimBeam  = input->shape()[-4];

    int dimDepth = dimModel / dimHeads;

    auto output
        = reshape(input, {dimBatch * dimBeam, dimSteps, dimHeads, dimDepth});

    return transpose(output, {0, 2, 1, 3}); // [dimBatch*dimBeam, dimHeads, dimSteps, dimDepth]
  }

  static Expr JoinHeads(Expr input, int dimBeam = 1) {
    int dimDepth = input->shape()[-1];
    int dimSteps = input->shape()[-2];
    int dimHeads = input->shape()[-3];
    int dimBatchBeam = input->shape()[-4];

    int dimModel = dimHeads * dimDepth;
    int dimBatch = dimBatchBeam / dimBeam;

    auto output = transpose(input, {0, 2, 1, 3});

    return reshape(output, {dimBeam, dimBatch, dimSteps, dimModel});
  }

  // like affine() but with built-in parameters, activation, and dropout
  static inline
  Expr dense(Expr x, std::string prefix, std::string suffix, int outDim, const std::function<Expr(Expr)>& actFn = nullptr, float dropProb = 0.0f)
  {
    auto graph = x->graph();

    auto W = graph->param(prefix + "_W" + suffix, { x->shape()[-1], outDim }, inits::glorot_uniform);
    auto b = graph->param(prefix + "_b" + suffix, { 1,              outDim }, inits::zeros);

    x = affine(x, W, b);
    if (actFn)
      x = actFn(x);
    if (dropProb)
      x = dropout(x, dropProb);
    return x;
  }

  Expr layerNorm(Expr x, std::string prefix, std::string suffix = std::string()) const {
    int dimModel = x->shape()[-1];
    auto scale = graph_->param(prefix + "_ln_scale" + suffix, { 1, dimModel }, inits::ones);
    auto bias  = graph_->param(prefix + "_ln_bias"  + suffix, { 1, dimModel }, inits::zeros);
    return marian::layerNorm(x, scale, bias, 1e-6f);
  }

  Expr preProcess(std::string prefix, std::string ops, Expr input, float dropProb = 0.0f) const {
    auto output = input;
    for(auto op : ops) {
      // dropout
      if (op == 'd')
        output = dropout(output, dropProb);
      // layer normalization
      else if (op == 'n')
        output = layerNorm(output, prefix, "_pre");
      else
        ABORT("Unknown pre-processing operation '{}'", op);
    }
    return output;
  }

  Expr postProcess(std::string prefix, std::string ops, Expr input, Expr prevInput, float dropProb = 0.0f) const {
    auto output = input;
    for(auto op : ops) {
      // dropout
      if(op == 'd')
        output = dropout(output, dropProb);
      // skip connection
      else if(op == 'a')
        output = output + prevInput;
      // highway connection
      else if(op == 'h') {
        int dimModel = input->shape()[-1];
        auto t = dense(prevInput, prefix, /*suffix=*/"h", dimModel);
        output = highway(output, prevInput, t);
      }
      // layer normalization
      else if(op == 'n')
        output = layerNorm(output, prefix);
      else
        ABORT("Unknown pre-processing operation '{}'", op);
    }
    return output;
  }

  void collectOneHead(Expr weights, int dimBeam) {
    // select first head, this is arbitrary as the choice does not really matter
    auto head0 = select(weights, std::vector<IndexType>({0}), -3); // @TODO: implement an index() or slice() operator and use that

    int dimBatchBeam = head0->shape()[-4];
    int srcWords = head0->shape()[-1];
    int trgWords = head0->shape()[-2];
    int dimBatch = dimBatchBeam / dimBeam;

    // reshape and transpose to match the format guided_alignment expects
    head0 = reshape(head0, {dimBeam, dimBatch, trgWords, srcWords});
    head0 = transpose(head0, {0, 3, 1, 2}); // [-4: beam depth, -3: max src length, -2: batch size, -1: max tgt length]

    // save only last alignment set. For training this will be all alignments,
    // for translation only the last one. Also split alignments by target words.
    // @TODO: make splitting obsolete
    alignments_.clear();
    for(int i = 0; i < trgWords; ++i) {
      alignments_.push_back(select(head0, std::vector<IndexType>({(IndexType)i}), -1)); // [tgt index][-4: beam depth, -3: max src length, -2: batch size, -1: 1]
    }
  }

  // determine the multiplicative-attention probability and performs the associative lookup as well
  // q, k, and v have already been split into multiple heads, undergone any desired linear transform.
  Expr Attention(std::string /*prefix*/,
                 Expr q,              // [-4: beam depth * batch size, -3: num heads, -2: max tgt length, -1: split vector dim]
                 Expr k,              // [-4: batch size, -3: num heads, -2: max src length, -1: split vector dim]
                 Expr v,              // [-4: batch size, -3: num heads, -2: max src length, -1: split vector dim]
                 Expr mask = nullptr, // [-4: batch size, -3: num heads broadcast=1, -2: max length broadcast=1, -1: max length]
                 bool saveAttentionWeights = false,
                 int dimBeam = 1) {
    int dk = k->shape()[-1];

    // softmax over batched dot product of query and keys (applied over all
    // time steps and batch entries), also add mask for illegal connections

    // multiplicative attention with flattened softmax
    float scale = 1.0f / std::sqrt((float)dk); // scaling to avoid extreme values due to matrix multiplication
    auto z = bdot(q, k, false, true, scale); // [-4: beam depth * batch size, -3: num heads, -2: max tgt length, -1: max src length]

    // mask out garbage beyond end of sequences
    z = z + mask;

    // take softmax along src sequence axis (-1)
    auto weights = softmax(z); // [-4: beam depth * batch size, -3: num heads, -2: max tgt length, -1: max src length]

    if(saveAttentionWeights)
      collectOneHead(weights, dimBeam);

    // optional dropout for attention weights
    float dropProb
        = inference_ ? 0 : opt<float>("transformer-dropout-attention");
    weights = dropout(weights, dropProb);

    // apply attention weights to values
    auto output = bdot(weights, v);   // [-4: beam depth * batch size, -3: num heads, -2: max tgt length, -1: split vector dim]
    return output;
  }

  Expr MultiHead(std::string prefix,
                 int dimOut,
                 int dimHeads,
                 Expr q,             // [-4: beam depth * batch size, -3: num heads, -2: max q length, -1: split vector dim]
                 const Expr &keys,   // [-4: beam depth, -3: batch size, -2: max kv length, -1: vector dim]
                 const Expr &values, // [-4: beam depth, -3: batch size, -2: max kv length, -1: vector dim]
                 const Expr &mask,   // [-4: batch size, -3: num heads broadcast=1, -2: max length broadcast=1, -1: max length]
                 bool cache = false,
                 bool saveAttentionWeights = false) {
    int dimModel = q->shape()[-1];
    // @TODO: good opportunity to implement auto-batching here or do something manually?
    auto Wq = graph_->param(prefix + "_Wq", {dimModel, dimModel}, inits::glorot_uniform);
    auto bq = graph_->param(prefix + "_bq", {       1, dimModel}, inits::zeros);
    auto qh = affine(q, Wq, bq);
    qh = SplitHeads(qh, dimHeads); // [-4: beam depth * batch size, -3: num heads, -2: max length, -1: split vector dim]

    Expr kh;
    // Caching transformation of the encoder that should not be created again.
    // @TODO: set this automatically by memoizing encoder context and
    // memoization propagation (short-term)
    if (!cache || (cache && cache_.count(prefix + "_keys") == 0)) {
      auto Wk = graph_->param(prefix + "_Wk", {dimModel, dimModel}, inits::glorot_uniform);
      auto bk = graph_->param(prefix + "_bk", {1,        dimModel}, inits::zeros);

      kh = affine(keys,Wk, bk);      // [-4: beam depth, -3: batch size, -2: max length, -1: vector dim]
      kh = SplitHeads(kh, dimHeads); // [-4: batch size, -3: num heads, -2: max length, -1: split vector dim]
      cache_[prefix + "_keys"] = kh;
    }
    else {
      kh = cache_[prefix + "_keys"];
    }

    Expr vh;
    if (!cache || (cache && cache_.count(prefix + "_values") == 0)) {
      auto Wv = graph_->param(prefix + "_Wv", {dimModel, dimModel}, inits::glorot_uniform);
      auto bv = graph_->param(prefix + "_bv", {1,        dimModel}, inits::zeros);

      vh = affine(values, Wv, bv); // [-4: batch size, -3: num heads, -2: max length, -1: split vector dim]
      vh = SplitHeads(vh, dimHeads);
      cache_[prefix + "_values"] = vh;
    } else {
      vh = cache_[prefix + "_values"];
    }

    int dimBeam = q->shape()[-4];

    // apply multi-head attention to downscaled inputs
    auto output
        = Attention(prefix, qh, kh, vh, mask, saveAttentionWeights, dimBeam); // [-4: beam depth * batch size, -3: num heads, -2: max length, -1: split vector dim]

    output = JoinHeads(output, dimBeam); // [-4: beam depth, -3: batch size, -2: max length, -1: vector dim]

    int dimAtt = output->shape()[-1];

    bool project = !opt<bool>("transformer-no-projection");
    if(project || dimAtt != dimOut) {
      auto Wo
        = graph_->param(prefix + "_Wo", {dimAtt, dimOut}, inits::glorot_uniform);
      auto bo = graph_->param(prefix + "_bo", {1, dimOut}, inits::zeros);
      output = affine(output, Wo, bo);
    }

    return output;
  }

  Expr LayerAttention(std::string prefix,
                      Expr input,         // [-4: beam depth, -3: batch size, -2: max length, -1: vector dim]
                      const Expr& keys,   // [-4: beam depth=1, -3: batch size, -2: max length, -1: vector dim]
                      const Expr& values, // ...?
                      const Expr& mask,   // [-4: batch size, -3: num heads broadcast=1, -2: max length broadcast=1, -1: max length]
                      bool cache = false,
                      bool saveAttentionWeights = false) {
    int dimModel = input->shape()[-1];

    float dropProb = inference_ ? 0 : opt<float>("transformer-dropout");
    auto opsPre = opt<std::string>("transformer-preprocess");
    auto output = preProcess(prefix + "_Wo", opsPre, input, dropProb);

    auto heads = opt<int>("transformer-heads");

    // multi-head self-attention over previous input
    output = MultiHead(prefix, dimModel, heads, output, keys, values, mask, cache, saveAttentionWeights);

    auto opsPost = opt<std::string>("transformer-postprocess");
    output = postProcess(prefix + "_Wo", opsPost, output, input, dropProb);

    return output;
  }

  Expr DecoderLayerSelfAttention(rnn::State& decoderLayerState,
                                 const rnn::State& prevdecoderLayerState,
                                 std::string prefix,
                                 Expr input,
                                 Expr selfMask,
                                 int startPos) {
    selfMask = transposedLogMask(selfMask);

    auto values = input;
    if(startPos > 0) {
      values = concatenate({prevdecoderLayerState.output, input}, /*axis=*/-2);
    }
    decoderLayerState.output = values;

    return LayerAttention(prefix, input, values, values, selfMask,
                          /*cache=*/false);
  }

  static inline
  std::function<Expr(Expr)> activationByName(const std::string& actName)
  {
    if (actName == "relu")
      return (ActivationFunction*)relu;
    else if (actName == "swish")
      return (ActivationFunction*)swish;
    ABORT("Invalid activation name '{}'", actName);
  }

  Expr LayerFFN(std::string prefix, Expr input) const {
    int dimModel = input->shape()[-1];

    float dropProb = inference_ ? 0 : opt<float>("transformer-dropout");
    auto opsPre = opt<std::string>("transformer-preprocess");
    auto output = preProcess(prefix + "_ffn", opsPre, input, dropProb);

    int dimFfn = opt<int>("transformer-dim-ffn");
    int depthFfn = opt<int>("transformer-ffn-depth");
    auto actFn = activationByName(opt<std::string>("transformer-ffn-activation"));
    float ffnDropProb
      = inference_ ? 0 : opt<float>("transformer-dropout-ffn");

    ABORT_IF(depthFfn < 1, "Filter depth {} is smaller than 1", depthFfn);

    // the stack of FF layers
    for(int i = 1; i < depthFfn; ++i)
      output = dense(output, prefix, /*suffix=*/std::to_string(i), dimFfn, actFn, ffnDropProb);
    output = dense(output, prefix, /*suffix=*/std::to_string(depthFfn), dimModel);

    auto opsPost = opt<std::string>("transformer-postprocess");
    output
      = postProcess(prefix + "_ffn", opsPost, output, input, dropProb);

    return output;
  }

  // Implementation of Average Attention Network Layer (AAN) from
  // https://arxiv.org/pdf/1805.00631.pdf
  Expr LayerAAN(std::string prefix, Expr x, Expr y) const {
    int dimModel = x->shape()[-1];

    float dropProb = inference_ ? 0 : opt<float>("transformer-dropout");
    auto opsPre = opt<std::string>("transformer-preprocess");

    y = preProcess(prefix + "_ffn", opsPre, y, dropProb);

    // FFN
    int dimAan   = opt<int>("transformer-dim-aan");
    int depthAan = opt<int>("transformer-aan-depth");
    auto actFn = activationByName(opt<std::string>("transformer-aan-activation"));
    float aanDropProb = inference_ ? 0 : opt<float>("transformer-dropout-ffn");

    // the stack of AAN layers
    for(int i = 1; i < depthAan; ++i)
      y = dense(y, prefix, /*suffix=*/std::to_string(i), dimAan, actFn, aanDropProb);
    if(y->shape()[-1] != dimModel) // bring it back to the desired dimension if needed
      y = dense(y, prefix, std::to_string(depthAan), dimModel);

    bool noGate = opt<bool>("transformer-aan-nogate");
    if(!noGate) {
      auto gi = dense(x, prefix, /*suffix=*/"i", dimModel, (ActivationFunction*)sigmoid);
      auto gf = dense(y, prefix, /*suffix=*/"f", dimModel, (ActivationFunction*)sigmoid);
      y = gi * x + gf * y;
    }

    auto opsPost = opt<std::string>("transformer-postprocess");
    y = postProcess(prefix + "_ffn", opsPost, y, x, dropProb);

    return y;
  }

  // Implementation of Average Attention Network Layer (AAN) from
  // https://arxiv.org/pdf/1805.00631.pdf
  // Function wrapper using decoderState as input.
  Expr DecoderLayerAAN(rnn::State& decoderState,
                       const rnn::State& prevDecoderState,
                       std::string prefix,
                       Expr input,
                       Expr selfMask,
                       int startPos) const {
    auto output = input;
    if(startPos > 0) {
      // we are decoding at a position after 0
      output = (prevDecoderState.output * (float)startPos + input) / float(startPos + 1);
    }
    else if(startPos == 0 && output->shape()[-2] > 1) {
      // we are training or scoring, because there is no history and
      // the context is larger than a single time step. We do not need
      // to average batch with only single words.
      selfMask = selfMask / sum(selfMask, /*axis=*/-1);
      output = bdot(selfMask, output);
    }
    decoderState.output = output; // BUGBUG: mutable?

    return LayerAAN(prefix, input, output);
  }

  Expr DecoderLayerRNN(rnn::State& decoderState,
                       const rnn::State& prevDecoderState,
                       std::string prefix,
                       Expr input,
                       Expr /*selfMask*/,
                       int /*startPos*/) const {
    float dropoutRnn = inference_ ? 0.f : opt<float>("dropout-rnn");

    auto rnn = rnn::rnn()                                          //
        ("type", opt<std::string>("dec-cell"))                     //
        ("prefix", prefix)                                         //
        ("dimInput", opt<int>("dim-emb"))                          //
        ("dimState", opt<int>("dim-emb"))                          //
        ("dropout", dropoutRnn)                                    //
        ("layer-normalization", opt<bool>("layer-normalization"))  //
        .push_back(rnn::cell())                                    //
        .construct(graph_);

    float dropProb = inference_ ? 0 : opt<float>("transformer-dropout");
    auto opsPre = opt<std::string>("transformer-preprocess");
    auto output = preProcess(prefix, opsPre, input, dropProb);

    output = transposeTimeBatch(output);
    output = rnn->transduce(output, prevDecoderState);
    decoderState = rnn->lastCellStates()[0];
    output = transposeTimeBatch(output);

    auto opsPost = opt<std::string>("transformer-postprocess");
    output = postProcess(prefix + "_ffn", opsPost, output, input, dropProb);

    return output;
  }
};

class EncoderTransformer : public Transformer<EncoderBase> {
public:
  EncoderTransformer(Ptr<Options> options) : Transformer(options) {}

  // returns the embedding matrix based on options
  // and based on batchIndex_.

  Ptr<IEmbeddingLayer> createULREmbeddingLayer() const {
    // standard encoder word embeddings
    int dimSrcVoc = opt<std::vector<int>>("dim-vocabs")[0];  //ULR multi-lingual src
    int dimTgtVoc = opt<std::vector<int>>("dim-vocabs")[1];  //ULR monon tgt
    int dimEmb = opt<int>("dim-emb");
    int dimUlrEmb = opt<int>("ulr-dim-emb");
    auto embFactory = ulr_embedding()("dimSrcVoc", dimSrcVoc)("dimTgtVoc", dimTgtVoc)
                                     ("dimUlrEmb", dimUlrEmb)("dimEmb", dimEmb)
                                     ("ulrTrainTransform", opt<bool>("ulr-trainable-transformation"))
                                     ("ulrQueryFile", opt<std::string>("ulr-query-vectors"))
                                     ("ulrKeysFile", opt<std::string>("ulr-keys-vectors"));
    return embFactory.construct(graph_);
  }

  Ptr<IEmbeddingLayer> createSourceEmbeddingLayer(size_t subBatchIndex) const {
    // standard encoder word embeddings
    int dimVoc = opt<std::vector<int>>("dim-vocabs")[subBatchIndex];
    int dimEmb = opt<int>("dim-emb");
    auto embFactory = embedding()("dimVocab", dimVoc)("dimEmb", dimEmb);
    if (opt<bool>("tied-embeddings-src") || opt<bool>("tied-embeddings-all"))
      embFactory("prefix", "Wemb");
    else
      embFactory("prefix", prefix_ + "_Wemb");
    if (options_->has("embedding-fix-src"))
      embFactory("fixed", opt<bool>("embedding-fix-src"));
    if (options_->has("embedding-vectors")) {
      auto embFiles = opt<std::vector<std::string>>("embedding-vectors");
      embFactory("embFile", embFiles[subBatchIndex])
                ("normalization", opt<bool>("embedding-normalization"));
    }
    if (options_->has("embedding-factors")) {
      embFactory("embedding-factors", opt<std::vector<std::string>>("embedding-factors"));
      embFactory("vocab", opt<std::vector<std::string>>("vocabs")[subBatchIndex]);
    }
    return embFactory.construct(graph_);
  }

  Ptr<EncoderState> build(Ptr<ExpressionGraph> graph,
                          Ptr<data::CorpusBatch> batch) override {
    graph_ = graph;
    return apply(batch);
  }

  std::vector<Ptr<IEmbeddingLayer>> embedding_; // @TODO: move away, also rename
  Ptr<EncoderState> apply(Ptr<data::CorpusBatch> batch) {
    int dimEmb = opt<int>("dim-emb");
    int dimBatch = (int)batch->size();
    int dimSrcWords = (int)(*batch)[batchIndex_]->batchWidth();
    // create the embedding matrix, considering tying and some other options
    // embed the source words in the batch
    Expr batchEmbeddings, batchMask;

    if (embedding_.empty() || !embedding_[batchIndex_]) { // lazy
      embedding_.resize(batch->sets());
      if (options_->has("ulr") && options_->get<bool>("ulr") == true)
        embedding_[batchIndex_] = createULREmbeddingLayer(); // embedding uses ULR
      else
        embedding_[batchIndex_] = createSourceEmbeddingLayer(batchIndex_);
    }
    std::tie(batchEmbeddings, batchMask) = embedding_[batchIndex_]->apply((*batch)[batchIndex_]);
    // apply dropout over source words
    float dropoutSrc = inference_ ? 0 : opt<float>("dropout-src");
    if(dropoutSrc) {
      int srcWords = batchEmbeddings->shape()[-3];
      batchEmbeddings = dropout(batchEmbeddings, dropoutSrc, {srcWords, 1, 1});
    }
    // according to paper embeddings are scaled up by \sqrt(d_m)
    auto scaledEmbeddings = std::sqrt((float)dimEmb) * batchEmbeddings;
    scaledEmbeddings = addPositionalEmbeddings(scaledEmbeddings);
    // reorganize batch and timestep
    scaledEmbeddings = atleast_nd(scaledEmbeddings, 4);
    batchMask = atleast_nd(batchMask, 4);
    auto layer = transposeTimeBatch(scaledEmbeddings); // [-4: beam depth=1, -3: batch size, -2: max length, -1: vector dim]
    auto layerMask
      = reshape(transposeTimeBatch(batchMask), {1, dimBatch, 1, dimSrcWords}); // [-4: beam depth=1, -3: batch size, -2: vector dim=1, -1: max length]

    auto opsEmb = opt<std::string>("transformer-postprocess-emb");

    float dropProb = inference_ ? 0 : opt<float>("transformer-dropout");
    layer = preProcess(prefix_ + "_emb", opsEmb, layer, dropProb);

    layerMask = transposedLogMask(layerMask); // [-4: batch size, -3: 1, -2: vector dim=1, -1: max length]

    // apply encoder layers
    auto encDepth = opt<int>("enc-depth");
    for(int i = 1; i <= encDepth; ++i) {
      layer = LayerAttention(prefix_ + "_l" + std::to_string(i) + "_self",
                             layer, // query
                             layer, // keys
                             layer, // values
                             layerMask);

      layer = LayerFFN(prefix_ + "_l" + std::to_string(i) + "_ffn", layer);
    }

    // restore organization of batch and time steps. This is currently required
    // to make RNN-based decoders and beam search work with this. We are looking
    // into making this more natural.
    auto context = transposeTimeBatch(layer); // [-4: beam depth=1, -3: max length, -2: batch size, -1: vector dim]

    return New<EncoderState>(context, batchMask, batch);
  }

  void clear() override {}
};

class TransformerState : public DecoderState {
public:
  TransformerState(const rnn::States& states,
                   Expr logProbs,
                   const std::vector<Ptr<EncoderState>>& encStates,
                   Ptr<data::CorpusBatch> batch)
      : DecoderState(states, logProbs, encStates, batch) {}

  virtual Ptr<DecoderState> select(const std::vector<IndexType>& selIdx,
                                   int beamSize) const override {
    // Create hypothesis-selected state based on current state and hyp indices
    auto selectedState = New<TransformerState>(states_.select(selIdx, beamSize, /*isBatchMajor=*/true), logProbs_, encStates_, batch_);

    // Set the same target token position as the current state
    // @TODO: This is the same as in base function.
    selectedState->setPosition(getPosition());
    return selectedState;
  }
};

class DecoderTransformer : public Transformer<DecoderBase> {
private:
  Ptr<mlp::Output> output_;

private:
  void lazyCreateOutputLayer()
  {
    if(output_) // create it lazily
      return;

    int dimTrgVoc = opt<std::vector<int>>("dim-vocabs")[batchIndex_];

    auto outputFactory = mlp::output()         //
        ("prefix", prefix_ + "_ff_logit_out")  //
        ("dim", dimTrgVoc);

    if(opt<bool>("tied-embeddings") || opt<bool>("tied-embeddings-all")) {
      std::string tiedPrefix = prefix_ + "_Wemb";
      if(opt<bool>("tied-embeddings-all") || opt<bool>("tied-embeddings-src"))
        tiedPrefix = "Wemb";
      outputFactory.tieTransposed(tiedPrefix);
    }

<<<<<<< HEAD
    if(shortlist_)
      layerOut.setShortlist(shortlist_);

    if (options_->has("embedding-factors")) {
      // factored embeddings, simplistic version (which just adds the logits, like multiplying probs)
      //  z = h @ W        // h:[B x D] ; W:[D x V] -> [B x V]
      // with factors:
      //  z = h @ W @ M'        // h:[B x D] ; W:[D x U] ; M':[U x V]  -> [B x V]
      // i.e. multiOutput():
      //  output = dot_csr(output, M, transB=true)
      // @BUGBUG: need to specify output factors separately if not tied-embeddings or tied-embeddings-all
      layerOut("embedding-factors", opt<std::vector<std::string>>("embedding-factors"));
      layerOut("vocab", opt<std::vector<std::string>>("vocabs")[batchIndex_]);
    }

    // [-4: beam depth=1, -3: max length, -2: batch size, -1: vocab dim]
    // assemble layers into MLP and apply to embeddings, decoder context and
    // aligned source context
    output_ = mlp::mlp()                //
                  .push_back(layerOut)  //
                  .construct(graph_);
=======
    output_ = std::dynamic_pointer_cast<mlp::Output>(outputFactory.construct(graph_)); // (construct() returns only the underlying interface)
>>>>>>> e8403817
  }

public:
  DecoderTransformer(Ptr<Options> options) : Transformer(options) {}

  virtual Ptr<DecoderState> startState(
      Ptr<ExpressionGraph> graph,
      Ptr<data::CorpusBatch> batch,
      std::vector<Ptr<EncoderState>>& encStates) override {
    graph_ = graph;

    std::string layerType = opt<std::string>("transformer-decoder-autoreg", "self-attention");
    if (layerType == "rnn") {
      int dimBatch = (int)batch->size();
      int dim = opt<int>("dim-emb");

      auto start = graph->constant({1, 1, dimBatch, dim}, inits::zeros);
      rnn::States startStates(opt<size_t>("dec-depth"), {start, start});

      // don't use TransformerState for RNN layers
      return New<DecoderState>(startStates, nullptr, encStates, batch);
    }
    else {
      rnn::States startStates;
      return New<TransformerState>(startStates, nullptr, encStates, batch);
    }
  }

  virtual Ptr<DecoderState> step(Ptr<ExpressionGraph> graph,
                                 Ptr<DecoderState> state) override {
    ABORT_IF(graph != graph_, "An inconsistent graph parameter was passed to step()");
    lazyCreateOutputLayer();
    return step(state);
  }

  Ptr<DecoderState> step(Ptr<DecoderState> state) {
    auto embeddings  = state->getTargetEmbeddings(); // [-4: beam depth=1, -3: max length, -2: batch size, -1: vector dim]
    auto decoderMask = state->getTargetMask();       // [max length, batch size, 1]  --this is a hypothesis

    // dropout target words
    float dropoutTrg = inference_ ? 0 : opt<float>("dropout-trg");
    if(dropoutTrg) {
      int trgWords = embeddings->shape()[-3];
      embeddings = dropout(embeddings, dropoutTrg, {trgWords, 1, 1});
    }

    //************************************************************************//

    int dimEmb = embeddings->shape()[-1];
    int dimBeam = 1;
    if(embeddings->shape().size() > 3)
      dimBeam = embeddings->shape()[-4];

    // according to paper embeddings are scaled by \sqrt(d_m)
    auto scaledEmbeddings = std::sqrt((float)dimEmb) * embeddings;

    // set current target token position during decoding or training. At training
    // this should be 0. During translation the current length of the translation.
    // Used for position embeddings and creating new decoder states.
    int startPos = (int)state->getPosition();

    scaledEmbeddings
      = addPositionalEmbeddings(scaledEmbeddings, startPos);

    scaledEmbeddings = atleast_nd(scaledEmbeddings, 4);

    // reorganize batch and timestep
    auto query = transposeTimeBatch(scaledEmbeddings); // [-4: beam depth=1, -3: batch size, -2: max length, -1: vector dim]

    auto opsEmb = opt<std::string>("transformer-postprocess-emb");
    float dropProb = inference_ ? 0 : opt<float>("transformer-dropout");

    query = preProcess(prefix_ + "_emb", opsEmb, query, dropProb);

    int dimTrgWords = query->shape()[-2];
    int dimBatch    = query->shape()[-3];
    auto selfMask = triangleMask(dimTrgWords);  // [ (1,) 1, max length, max length]
    if(decoderMask) {
      decoderMask = atleast_nd(decoderMask, 4);             // [ 1, max length, batch size, 1 ]
      decoderMask = reshape(transposeTimeBatch(decoderMask),// [ 1, batch size, max length, 1 ]
                            {1, dimBatch, 1, dimTrgWords}); // [ 1, batch size, 1, max length ]
      selfMask = selfMask * decoderMask;
    }

    std::vector<Expr> encoderContexts;
    std::vector<Expr> encoderMasks;

    for(auto encoderState : state->getEncoderStates()) {
      auto encoderContext = encoderState->getContext();
      auto encoderMask = encoderState->getMask();

      encoderContext = transposeTimeBatch(encoderContext); // [-4: beam depth=1, -3: batch size, -2: max length, -1: vector dim]

      int dimSrcWords = encoderContext->shape()[-2];

      //int dims = encoderMask->shape().size();
      encoderMask = atleast_nd(encoderMask, 4);
      encoderMask = reshape(transposeTimeBatch(encoderMask),
                            {1, dimBatch, 1, dimSrcWords});
      encoderMask = transposedLogMask(encoderMask);
      if(dimBeam > 1)
        encoderMask = repeat(encoderMask, dimBeam, /*axis=*/ -4);

      encoderContexts.push_back(encoderContext);
      encoderMasks.push_back(encoderMask);
    }

    rnn::States prevDecoderStates = state->getStates();
    rnn::States decoderStates;
    // apply decoder layers
    auto decDepth = opt<int>("dec-depth");
    std::vector<size_t> tiedLayers = opt<std::vector<size_t>>("transformer-tied-layers",
                                                              std::vector<size_t>());
    ABORT_IF(!tiedLayers.empty() && tiedLayers.size() != decDepth,
             "Specified layer tying for {} layers, but decoder has {} layers",
             tiedLayers.size(),
             decDepth);

    for(int i = 0; i < decDepth; ++i) {
      std::string layerNo = std::to_string(i + 1);
      if (!tiedLayers.empty())
        layerNo = std::to_string(tiedLayers[i]);

      rnn::State prevDecoderState;
      if(prevDecoderStates.size() > 0)
        prevDecoderState = prevDecoderStates[i];

      // self-attention
      std::string layerType = opt<std::string>("transformer-decoder-autoreg", "self-attention");
      rnn::State decoderState;
      if(layerType == "self-attention")
        query = DecoderLayerSelfAttention(decoderState, prevDecoderState, prefix_ + "_l" + layerNo + "_self", query, selfMask, startPos);
      else if(layerType == "average-attention")
        query = DecoderLayerAAN(decoderState, prevDecoderState, prefix_ + "_l" + layerNo + "_aan", query, selfMask, startPos);
      else if(layerType == "rnn")
        query = DecoderLayerRNN(decoderState, prevDecoderState, prefix_ + "_l" + layerNo + "_rnn", query, selfMask, startPos);
      else
        ABORT("Unknown auto-regressive layer type in transformer decoder {}",
              layerType);

      // source-target attention
      // Iterate over multiple encoders and simply stack the attention blocks
      if(encoderContexts.size() > 0) {
        for(size_t j = 0; j < encoderContexts.size(); ++j) { // multiple encoders are applied one after another
          std::string prefix
            = prefix_ + "_l" + layerNo + "_context";
          if(j > 0)
            prefix += "_enc" + std::to_string(j + 1);

          // if training is performed with guided_alignment or if alignment is requested during
          // decoding or scoring return the attention weights of one head of the last layer.
          // @TODO: maybe allow to return average or max over all heads?
          bool saveAttentionWeights = false;
          if(j == 0 && (options_->get("guided-alignment", std::string("none")) != "none" || options_->has("alignment"))) {
            size_t attLayer = decDepth - 1;
            std::string gaStr = options_->get<std::string>("transformer-guided-alignment-layer", "last");
            if(gaStr != "last")
              attLayer = std::stoull(gaStr) - 1;

            ABORT_IF(attLayer >= decDepth,
                     "Chosen layer for guided attention ({}) larger than number of layers ({})",
                     attLayer + 1, decDepth);

            saveAttentionWeights = i == attLayer;
          }

          query = LayerAttention(prefix,
                                 query,
                                 encoderContexts[j], // keys
                                 encoderContexts[j], // values
                                 encoderMasks[j],
                                 /*cache=*/true,
                                 saveAttentionWeights);
        }
      }

      // remember decoder state
      decoderStates.push_back(decoderState);

      query = LayerFFN(prefix_ + "_l" + layerNo + "_ffn", query); // [-4: beam depth=1, -3: batch size, -2: max length, -1: vector dim]
    }

    auto decoderContext = transposeTimeBatch(query); // [-4: beam depth=1, -3: max length, -2: batch size, -1: vector dim]

    //************************************************************************//

    // final feed-forward layer (output)
    if(shortlist_)
      output_->setShortlist(shortlist_);
    Expr logits = output_->apply(decoderContext); // [-4: beam depth=1, -3: max length, -2: batch size, -1: vocab or shortlist dim]

    // return unormalized(!) probabilities
    Ptr<DecoderState> nextState;
    if (opt<std::string>("transformer-decoder-autoreg", "self-attention") == "rnn") {
      nextState = New<DecoderState>(
          decoderStates, logits, state->getEncoderStates(), state->getBatch());
    } else {
      nextState = New<TransformerState>(
          decoderStates, logits, state->getEncoderStates(), state->getBatch());
    }
    nextState->setPosition(state->getPosition() + 1);
    return nextState;
  }

  // helper function for guided alignment
  // @TODO: const vector<> seems wrong. Either make it non-const or a const& (more efficient but dangerous)
  virtual const std::vector<Expr> getAlignments(int /*i*/ = 0) override {
    return alignments_;
  }

  void clear() override {
    if (output_)
      output_->clear();
    cache_.clear();
    alignments_.clear();
  }
};

// factory functions
Ptr<EncoderBase> NewEncoderTransformer(Ptr<Options> options)
{
  return New<EncoderTransformer>(options);
}

Ptr<DecoderBase> NewDecoderTransformer(Ptr<Options> options)
{
  return New<DecoderTransformer>(options);
}

// clang-format on

}  // namespace marian<|MERGE_RESOLUTION|>--- conflicted
+++ resolved
@@ -629,10 +629,6 @@
       outputFactory.tieTransposed(tiedPrefix);
     }
 
-<<<<<<< HEAD
-    if(shortlist_)
-      layerOut.setShortlist(shortlist_);
-
     if (options_->has("embedding-factors")) {
       // factored embeddings, simplistic version (which just adds the logits, like multiplying probs)
       //  z = h @ W        // h:[B x D] ; W:[D x V] -> [B x V]
@@ -641,19 +637,11 @@
       // i.e. multiOutput():
       //  output = dot_csr(output, M, transB=true)
       // @BUGBUG: need to specify output factors separately if not tied-embeddings or tied-embeddings-all
-      layerOut("embedding-factors", opt<std::vector<std::string>>("embedding-factors"));
-      layerOut("vocab", opt<std::vector<std::string>>("vocabs")[batchIndex_]);
-    }
-
-    // [-4: beam depth=1, -3: max length, -2: batch size, -1: vocab dim]
-    // assemble layers into MLP and apply to embeddings, decoder context and
-    // aligned source context
-    output_ = mlp::mlp()                //
-                  .push_back(layerOut)  //
-                  .construct(graph_);
-=======
+      outputFactory("embedding-factors", opt<std::vector<std::string>>("embedding-factors"));
+      outputFactory("vocab", opt<std::vector<std::string>>("vocabs")[batchIndex_]);
+    }
+
     output_ = std::dynamic_pointer_cast<mlp::Output>(outputFactory.construct(graph_)); // (construct() returns only the underlying interface)
->>>>>>> e8403817
   }
 
 public:
