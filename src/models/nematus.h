#pragma once

#include "marian.h"

#include "models/s2s.h"

namespace marian {

class Nematus : public EncoderDecoder {
public:
  Nematus(Ptr<ExpressionGraph> graph, Ptr<Options> options) : EncoderDecoder(graph, options), nameMap_(createNameMap(options)) {
    ABORT_IF(options_->get<std::string>("enc-type") != "bidirectional",
             "--type nematus does not support other encoder "
             "type than bidirectional, use --type s2s");

    ABORT_IF(options_->get<std::string>("enc-cell") != "gru-nematus",
             "--type nematus does not support other rnn cells "
             "than gru-nematus, use --type s2s");
    ABORT_IF(options_->get<std::string>("dec-cell") != "gru-nematus",
             "--type nematus does not support other rnn cells "
             "than gru-nematus, use --type s2s");

    ABORT_IF(options_->get<int>("dec-cell-high-depth") > 1,
             "--type nematus does not currently support "
             "--dec-cell-high-depth > 1, use --type s2s");
  }

<<<<<<< HEAD
  static void remapIoItems(std::vector<io::Item>& ioItems, Ptr<Options> options) {
    remapIoItems(ioItems, createNameMap(options), options);
  }

  void load(Ptr<ExpressionGraph> graph, const std::string& name, bool /*markReloaded*/ = true)
        override {
      LOG(info, "Loading model from {}", name);
      // load items from .npz file
      auto ioItems = io::loadItems(name);

      // map names and remove a dummy matrices
      remapIoItems(ioItems, nameMap_, options_);

      // load items into the graph
      graph->load(ioItems);
=======
  void load(Ptr<ExpressionGraph> graph,
            const std::vector<io::Item>& items,
            bool /*markReloaded*/ = true) override {
    auto ioItems = items;
    // map names and remove a dummy matrix 'decoder_c_tt' from items to avoid creating isolated node
    for(auto it = ioItems.begin(); it != ioItems.end();) {
      // for backwards compatibility, turn one-dimensional vector into two dimensional matrix with first dimension being 1 and second dimension of the original size
      // @TODO: consider dropping support for Nematus models
      if(it->shape.size() == 1) {
        int dim = it->shape[-1];
        it->shape.resize(2);
        it->shape.set(0, 1);
        it->shape.set(1, dim);
      }

      if(it->name == "decoder_c_tt") {
        it = ioItems.erase(it);
      } else if(it->name == "uidx") {
        it = ioItems.erase(it);
      } else if(it->name == "history_errs") {
        it = ioItems.erase(it);
      } else {
        auto pair = nameMap_.find(it->name);
        if(pair != nameMap_.end())
          it->name = pair->second;
        it++;
      }
    }
    // load items into the graph
    graph->load(ioItems);
  }

  void load(Ptr<ExpressionGraph> graph,
            const std::string& name,
            bool /*markReloaded*/ = true) override {
    LOG(info, "Loading model from {}", name);
    auto ioItems = io::loadItems(name);
    load(graph, ioItems);
  }

  void save(Ptr<ExpressionGraph> graph,
            const std::string& name,
            bool saveTranslatorConfig = false) override {
    LOG(info, "Saving model to {}", name);

    // prepare reversed map
    if(nameMapRev_.empty())
      for(const auto& kv : nameMap_)
        nameMapRev_.insert({kv.second, kv.first});

    // get parameters from the graph to items
    std::vector<io::Item> ioItems;
    graph->save(ioItems);
    // replace names to be compatible with Nematus
    for(auto& item : ioItems) {
      auto newItemName = nameMapRev_.find(item.name);
      if(newItemName != nameMapRev_.end())
        item.name = newItemName->second;
    }
    // add a dummy matrix 'decoder_c_tt' required for Amun and Nematus
    ioItems.emplace_back();
    ioItems.back().name = "decoder_c_tt";
    ioItems.back().shape = Shape({1, 0});
    ioItems.back().bytes.emplace_back((char)0);

    io::addMetaToItems(getModelParametersAsString(), "special:model.yml", ioItems);
    io::saveItems(name, ioItems);

    if(saveTranslatorConfig) {
      createAmunConfig(name);
      createDecoderConfig(name);
>>>>>>> 71b5454b
    }

    void save(
        Ptr<ExpressionGraph> graph, const std::string& name, bool saveTranslatorConfig = false)
        override {
      LOG(info, "Saving model to {}", name);

      // prepare reversed map
      if(nameMapRev_.empty())
        for(const auto& kv : nameMap_)
          nameMapRev_.insert({kv.second, kv.first});

      // get parameters from the graph to items
      std::vector<io::Item> ioItems;
      graph->save(ioItems);
      // replace names to be compatible with Nematus
      for(auto& item : ioItems) {
        auto newItemName = nameMapRev_.find(item.name);
        if(newItemName != nameMapRev_.end())
          item.name = newItemName->second;
      }
      // add a dummy matrix 'decoder_c_tt' required for Amun and Nematus
      ioItems.emplace_back();
      ioItems.back().name  = "decoder_c_tt";
      ioItems.back().shape = Shape({1, 0});
      ioItems.back().bytes.emplace_back((char)0);

      io::addMetaToItems(getModelParametersAsString(), "special:model.yml", ioItems);
      io::saveItems(name, ioItems);

      if(saveTranslatorConfig) {
        createAmunConfig(name);
        createDecoderConfig(name);
      }
    }

  private:
    std::map<std::string, std::string> nameMap_;
    std::map<std::string, std::string> nameMapRev_;

    static void remapIoItems(std::vector<io::Item>& ioItems, std::map<std::string, std::string> nameMap, Ptr<Options> options) {
      // map names and remove a dummy matrix 'decoder_c_tt' from items to avoid creating isolated node
      for(auto it = ioItems.begin(); it != ioItems.end();) {
        // for backwards compatibility, turn one-dimensional vector into two dimensional matrix with first dimension being 1 and second dimension of the original size
        // @TODO: consider dropping support for Nematus models
        if(it->shape.size() == 1) {
          int dim = it->shape[-1];
          it->shape.resize(2);
          it->shape.set(0, 1);
          it->shape.set(1, dim);
        }

        if(it->name == "decoder_c_tt") {
          it = ioItems.erase(it);
        } else if(it->name == "uidx") {
          it = ioItems.erase(it);
        } else if(it->name == "history_errs") {
          it = ioItems.erase(it);
        } else {
          auto pair = nameMap.find(it->name);
          if(pair != nameMap.end())
            it->name = pair->second;
          it++;
        }
      }
    }

    static std::map<std::string, std::string> createNameMap(Ptr<Options> options) {
      std::map<std::string, std::string> nameMap
          = {{"decoder_U", "decoder_cell1_U"},
             {"decoder_Ux", "decoder_cell1_Ux"},
             {"decoder_W", "decoder_cell1_W"},
             {"decoder_Wx", "decoder_cell1_Wx"},
             {"decoder_b", "decoder_cell1_b"},
             {"decoder_bx", "decoder_cell1_bx"},
             {"decoder_U_nl", "decoder_cell2_U"},
             {"decoder_Ux_nl", "decoder_cell2_Ux"},
             {"decoder_Wc", "decoder_cell2_W"},
             {"decoder_Wcx", "decoder_cell2_Wx"},
             {"decoder_b_nl", "decoder_cell2_b"},
             {"decoder_bx_nl", "decoder_cell2_bx"},
             {"ff_logit_prev_W", "decoder_ff_logit_l1_W0"},
             {"ff_logit_lstm_W", "decoder_ff_logit_l1_W1"},
             {"ff_logit_ctx_W", "decoder_ff_logit_l1_W2"},
             {"ff_logit_prev_b", "decoder_ff_logit_l1_b0"},
             {"ff_logit_lstm_b", "decoder_ff_logit_l1_b1"},
             {"ff_logit_ctx_b", "decoder_ff_logit_l1_b2"},
             {"ff_logit_W", "decoder_ff_logit_l2_W"},
             {"ff_logit_b", "decoder_ff_logit_l2_b"},
             {"ff_state_W", "decoder_ff_state_W"},
             {"ff_state_b", "decoder_ff_state_b"},
             {"Wemb_dec", "decoder_Wemb"},
             {"Wemb", "encoder_Wemb"},
             {"encoder_U", "encoder_bi_U"},
             {"encoder_Ux", "encoder_bi_Ux"},
             {"encoder_W", "encoder_bi_W"},
             {"encoder_Wx", "encoder_bi_Wx"},
             {"encoder_b", "encoder_bi_b"},
             {"encoder_bx", "encoder_bi_bx"},
             {"encoder_r_U", "encoder_bi_r_U"},
             {"encoder_r_Ux", "encoder_bi_r_Ux"},
             {"encoder_r_W", "encoder_bi_r_W"},
             {"encoder_r_Wx", "encoder_bi_r_Wx"},
             {"encoder_r_b", "encoder_bi_r_b"},
             {"encoder_r_bx", "encoder_bi_r_bx"},
             {"ff_state_ln_s", "decoder_ff_state_ln_s"},
             {"ff_state_ln_b", "decoder_ff_state_ln_b"},
             {"ff_logit_prev_ln_s", "decoder_ff_logit_l1_ln_s0"},
             {"ff_logit_lstm_ln_s", "decoder_ff_logit_l1_ln_s1"},
             {"ff_logit_ctx_ln_s", "decoder_ff_logit_l1_ln_s2"},
             {"ff_logit_prev_ln_b", "decoder_ff_logit_l1_ln_b0"},
             {"ff_logit_lstm_ln_b", "decoder_ff_logit_l1_ln_b1"},
             {"ff_logit_ctx_ln_b", "decoder_ff_logit_l1_ln_b2"}};

      // add mapping for deep encoder cells
      std::vector<std::string> suffixes = {"_U", "_Ux", "_b", "_bx"};
      for(int i = 1; i < options->get<int>("enc-cell-depth"); ++i) {
        std::string num1 = std::to_string(i);
        std::string num2 = std::to_string(i + 1);
        for(auto suf : suffixes) {
          nameMap.insert({"encoder" + suf + "_drt_" + num1, "encoder_bi_cell" + num2 + suf});
          nameMap.insert({"encoder_r" + suf + "_drt_" + num1, "encoder_bi_r_cell" + num2 + suf});
        }
      }
      // add mapping for deep decoder cells
      for(int i = 3; i <= options->get<int>("dec-cell-base-depth"); ++i) {
        std::string num1 = std::to_string(i - 2);
        std::string num2 = std::to_string(i);
        for(auto suf : suffixes)
          nameMap.insert({"decoder" + suf + "_nl_drt_" + num1, "decoder_cell" + num2 + suf});
      }
      // add mapping for normalization layers
      std::map<std::string, std::string> nameMapCopy(nameMap);
      for(auto& kv : nameMapCopy) {
        std::string prefix = kv.first.substr(0, 7);

        if(prefix == "encoder" || prefix == "decoder") {
          nameMap.insert({kv.first + "_lns", kv.second + "_lns"});
          nameMap.insert({kv.first + "_lnb", kv.second + "_lnb"});
        }
      }

      return nameMap;
    }

    void createAmunConfig(const std::string& name) {
      Config::YamlNode amun;
      // Amun has only CPU decoder for deep Nematus models
      amun["cpu-threads"] = 16;
      amun["gpu-threads"] = 0;
      amun["maxi-batch"]  = 1;
      amun["mini-batch"]  = 1;

      auto vocabs            = options_->get<std::vector<std::string>>("vocabs");
      amun["source-vocab"]   = vocabs[0];
      amun["target-vocab"]   = vocabs[1];
      amun["devices"]        = options_->get<std::vector<size_t>>("devices");
      amun["normalize"]      = true;
      amun["beam-size"]      = 5;
      amun["relative-paths"] = false;

      amun["scorers"]["F0"]["path"] = name;
      amun["scorers"]["F0"]["type"] = "nematus2";
      amun["weights"]["F0"]         = 1.0f;

      io::OutputFileStream out(name + ".amun.yml");
      out << amun;
    }
  };
}  // namespace marian<|MERGE_RESOLUTION|>--- conflicted
+++ resolved
@@ -25,27 +25,69 @@
              "--dec-cell-high-depth > 1, use --type s2s");
   }
 
-<<<<<<< HEAD
   static void remapIoItems(std::vector<io::Item>& ioItems, Ptr<Options> options) {
     remapIoItems(ioItems, createNameMap(options), options);
   }
 
-  void load(Ptr<ExpressionGraph> graph, const std::string& name, bool /*markReloaded*/ = true)
-        override {
-      LOG(info, "Loading model from {}", name);
-      // load items from .npz file
-      auto ioItems = io::loadItems(name);
-
-      // map names and remove a dummy matrices
-      remapIoItems(ioItems, nameMap_, options_);
-
-      // load items into the graph
-      graph->load(ioItems);
-=======
   void load(Ptr<ExpressionGraph> graph,
             const std::vector<io::Item>& items,
             bool /*markReloaded*/ = true) override {
     auto ioItems = items;
+
+    // map names and remove a dummy matrices
+    remapIoItems(ioItems, nameMap_, options_);
+
+    // load items into the graph
+    graph->load(ioItems);
+  }
+
+  void load(Ptr<ExpressionGraph> graph,
+            const std::string& name,
+            bool /*markReloaded*/ = true) override {
+    LOG(info, "Loading model from {}", name);
+    auto ioItems = io::loadItems(name);
+    load(graph, ioItems);
+  }
+
+  void save(
+      Ptr<ExpressionGraph> graph, const std::string& name, bool saveTranslatorConfig = false)
+      override {
+    LOG(info, "Saving model to {}", name);
+
+    // prepare reversed map
+    if(nameMapRev_.empty())
+      for(const auto& kv : nameMap_)
+        nameMapRev_.insert({kv.second, kv.first});
+
+    // get parameters from the graph to items
+    std::vector<io::Item> ioItems;
+    graph->save(ioItems);
+    // replace names to be compatible with Nematus
+    for(auto& item : ioItems) {
+      auto newItemName = nameMapRev_.find(item.name);
+      if(newItemName != nameMapRev_.end())
+        item.name = newItemName->second;
+    }
+    // add a dummy matrix 'decoder_c_tt' required for Amun and Nematus
+    ioItems.emplace_back();
+    ioItems.back().name  = "decoder_c_tt";
+    ioItems.back().shape = Shape({1, 0});
+    ioItems.back().bytes.emplace_back((char)0);
+
+    io::addMetaToItems(getModelParametersAsString(), "special:model.yml", ioItems);
+    io::saveItems(name, ioItems);
+
+    if(saveTranslatorConfig) {
+      createAmunConfig(name);
+      createDecoderConfig(name);
+    }
+  }
+
+private:
+  std::map<std::string, std::string> nameMap_;
+  std::map<std::string, std::string> nameMapRev_;
+
+  static void remapIoItems(std::vector<io::Item>& ioItems, std::map<std::string, std::string> nameMap, Ptr<Options> options) {
     // map names and remove a dummy matrix 'decoder_c_tt' from items to avoid creating isolated node
     for(auto it = ioItems.begin(); it != ioItems.end();) {
       // for backwards compatibility, turn one-dimensional vector into two dimensional matrix with first dimension being 1 and second dimension of the original size
@@ -64,223 +106,114 @@
       } else if(it->name == "history_errs") {
         it = ioItems.erase(it);
       } else {
-        auto pair = nameMap_.find(it->name);
-        if(pair != nameMap_.end())
+        auto pair = nameMap.find(it->name);
+        if(pair != nameMap.end())
           it->name = pair->second;
         it++;
       }
     }
-    // load items into the graph
-    graph->load(ioItems);
-  }
-
-  void load(Ptr<ExpressionGraph> graph,
-            const std::string& name,
-            bool /*markReloaded*/ = true) override {
-    LOG(info, "Loading model from {}", name);
-    auto ioItems = io::loadItems(name);
-    load(graph, ioItems);
-  }
-
-  void save(Ptr<ExpressionGraph> graph,
-            const std::string& name,
-            bool saveTranslatorConfig = false) override {
-    LOG(info, "Saving model to {}", name);
-
-    // prepare reversed map
-    if(nameMapRev_.empty())
-      for(const auto& kv : nameMap_)
-        nameMapRev_.insert({kv.second, kv.first});
-
-    // get parameters from the graph to items
-    std::vector<io::Item> ioItems;
-    graph->save(ioItems);
-    // replace names to be compatible with Nematus
-    for(auto& item : ioItems) {
-      auto newItemName = nameMapRev_.find(item.name);
-      if(newItemName != nameMapRev_.end())
-        item.name = newItemName->second;
-    }
-    // add a dummy matrix 'decoder_c_tt' required for Amun and Nematus
-    ioItems.emplace_back();
-    ioItems.back().name = "decoder_c_tt";
-    ioItems.back().shape = Shape({1, 0});
-    ioItems.back().bytes.emplace_back((char)0);
-
-    io::addMetaToItems(getModelParametersAsString(), "special:model.yml", ioItems);
-    io::saveItems(name, ioItems);
-
-    if(saveTranslatorConfig) {
-      createAmunConfig(name);
-      createDecoderConfig(name);
->>>>>>> 71b5454b
-    }
-
-    void save(
-        Ptr<ExpressionGraph> graph, const std::string& name, bool saveTranslatorConfig = false)
-        override {
-      LOG(info, "Saving model to {}", name);
-
-      // prepare reversed map
-      if(nameMapRev_.empty())
-        for(const auto& kv : nameMap_)
-          nameMapRev_.insert({kv.second, kv.first});
-
-      // get parameters from the graph to items
-      std::vector<io::Item> ioItems;
-      graph->save(ioItems);
-      // replace names to be compatible with Nematus
-      for(auto& item : ioItems) {
-        auto newItemName = nameMapRev_.find(item.name);
-        if(newItemName != nameMapRev_.end())
-          item.name = newItemName->second;
-      }
-      // add a dummy matrix 'decoder_c_tt' required for Amun and Nematus
-      ioItems.emplace_back();
-      ioItems.back().name  = "decoder_c_tt";
-      ioItems.back().shape = Shape({1, 0});
-      ioItems.back().bytes.emplace_back((char)0);
-
-      io::addMetaToItems(getModelParametersAsString(), "special:model.yml", ioItems);
-      io::saveItems(name, ioItems);
-
-      if(saveTranslatorConfig) {
-        createAmunConfig(name);
-        createDecoderConfig(name);
-      }
-    }
-
-  private:
-    std::map<std::string, std::string> nameMap_;
-    std::map<std::string, std::string> nameMapRev_;
-
-    static void remapIoItems(std::vector<io::Item>& ioItems, std::map<std::string, std::string> nameMap, Ptr<Options> options) {
-      // map names and remove a dummy matrix 'decoder_c_tt' from items to avoid creating isolated node
-      for(auto it = ioItems.begin(); it != ioItems.end();) {
-        // for backwards compatibility, turn one-dimensional vector into two dimensional matrix with first dimension being 1 and second dimension of the original size
-        // @TODO: consider dropping support for Nematus models
-        if(it->shape.size() == 1) {
-          int dim = it->shape[-1];
-          it->shape.resize(2);
-          it->shape.set(0, 1);
-          it->shape.set(1, dim);
-        }
-
-        if(it->name == "decoder_c_tt") {
-          it = ioItems.erase(it);
-        } else if(it->name == "uidx") {
-          it = ioItems.erase(it);
-        } else if(it->name == "history_errs") {
-          it = ioItems.erase(it);
-        } else {
-          auto pair = nameMap.find(it->name);
-          if(pair != nameMap.end())
-            it->name = pair->second;
-          it++;
-        }
-      }
-    }
-
-    static std::map<std::string, std::string> createNameMap(Ptr<Options> options) {
-      std::map<std::string, std::string> nameMap
-          = {{"decoder_U", "decoder_cell1_U"},
-             {"decoder_Ux", "decoder_cell1_Ux"},
-             {"decoder_W", "decoder_cell1_W"},
-             {"decoder_Wx", "decoder_cell1_Wx"},
-             {"decoder_b", "decoder_cell1_b"},
-             {"decoder_bx", "decoder_cell1_bx"},
-             {"decoder_U_nl", "decoder_cell2_U"},
-             {"decoder_Ux_nl", "decoder_cell2_Ux"},
-             {"decoder_Wc", "decoder_cell2_W"},
-             {"decoder_Wcx", "decoder_cell2_Wx"},
-             {"decoder_b_nl", "decoder_cell2_b"},
-             {"decoder_bx_nl", "decoder_cell2_bx"},
-             {"ff_logit_prev_W", "decoder_ff_logit_l1_W0"},
-             {"ff_logit_lstm_W", "decoder_ff_logit_l1_W1"},
-             {"ff_logit_ctx_W", "decoder_ff_logit_l1_W2"},
-             {"ff_logit_prev_b", "decoder_ff_logit_l1_b0"},
-             {"ff_logit_lstm_b", "decoder_ff_logit_l1_b1"},
-             {"ff_logit_ctx_b", "decoder_ff_logit_l1_b2"},
-             {"ff_logit_W", "decoder_ff_logit_l2_W"},
-             {"ff_logit_b", "decoder_ff_logit_l2_b"},
-             {"ff_state_W", "decoder_ff_state_W"},
-             {"ff_state_b", "decoder_ff_state_b"},
-             {"Wemb_dec", "decoder_Wemb"},
-             {"Wemb", "encoder_Wemb"},
-             {"encoder_U", "encoder_bi_U"},
-             {"encoder_Ux", "encoder_bi_Ux"},
-             {"encoder_W", "encoder_bi_W"},
-             {"encoder_Wx", "encoder_bi_Wx"},
-             {"encoder_b", "encoder_bi_b"},
-             {"encoder_bx", "encoder_bi_bx"},
-             {"encoder_r_U", "encoder_bi_r_U"},
-             {"encoder_r_Ux", "encoder_bi_r_Ux"},
-             {"encoder_r_W", "encoder_bi_r_W"},
-             {"encoder_r_Wx", "encoder_bi_r_Wx"},
-             {"encoder_r_b", "encoder_bi_r_b"},
-             {"encoder_r_bx", "encoder_bi_r_bx"},
-             {"ff_state_ln_s", "decoder_ff_state_ln_s"},
-             {"ff_state_ln_b", "decoder_ff_state_ln_b"},
-             {"ff_logit_prev_ln_s", "decoder_ff_logit_l1_ln_s0"},
-             {"ff_logit_lstm_ln_s", "decoder_ff_logit_l1_ln_s1"},
-             {"ff_logit_ctx_ln_s", "decoder_ff_logit_l1_ln_s2"},
-             {"ff_logit_prev_ln_b", "decoder_ff_logit_l1_ln_b0"},
-             {"ff_logit_lstm_ln_b", "decoder_ff_logit_l1_ln_b1"},
-             {"ff_logit_ctx_ln_b", "decoder_ff_logit_l1_ln_b2"}};
-
-      // add mapping for deep encoder cells
-      std::vector<std::string> suffixes = {"_U", "_Ux", "_b", "_bx"};
-      for(int i = 1; i < options->get<int>("enc-cell-depth"); ++i) {
-        std::string num1 = std::to_string(i);
-        std::string num2 = std::to_string(i + 1);
-        for(auto suf : suffixes) {
-          nameMap.insert({"encoder" + suf + "_drt_" + num1, "encoder_bi_cell" + num2 + suf});
-          nameMap.insert({"encoder_r" + suf + "_drt_" + num1, "encoder_bi_r_cell" + num2 + suf});
-        }
-      }
-      // add mapping for deep decoder cells
-      for(int i = 3; i <= options->get<int>("dec-cell-base-depth"); ++i) {
-        std::string num1 = std::to_string(i - 2);
-        std::string num2 = std::to_string(i);
-        for(auto suf : suffixes)
-          nameMap.insert({"decoder" + suf + "_nl_drt_" + num1, "decoder_cell" + num2 + suf});
-      }
-      // add mapping for normalization layers
-      std::map<std::string, std::string> nameMapCopy(nameMap);
-      for(auto& kv : nameMapCopy) {
-        std::string prefix = kv.first.substr(0, 7);
-
-        if(prefix == "encoder" || prefix == "decoder") {
-          nameMap.insert({kv.first + "_lns", kv.second + "_lns"});
-          nameMap.insert({kv.first + "_lnb", kv.second + "_lnb"});
-        }
-      }
-
-      return nameMap;
-    }
-
-    void createAmunConfig(const std::string& name) {
-      Config::YamlNode amun;
-      // Amun has only CPU decoder for deep Nematus models
-      amun["cpu-threads"] = 16;
-      amun["gpu-threads"] = 0;
-      amun["maxi-batch"]  = 1;
-      amun["mini-batch"]  = 1;
-
-      auto vocabs            = options_->get<std::vector<std::string>>("vocabs");
-      amun["source-vocab"]   = vocabs[0];
-      amun["target-vocab"]   = vocabs[1];
-      amun["devices"]        = options_->get<std::vector<size_t>>("devices");
-      amun["normalize"]      = true;
-      amun["beam-size"]      = 5;
-      amun["relative-paths"] = false;
-
-      amun["scorers"]["F0"]["path"] = name;
-      amun["scorers"]["F0"]["type"] = "nematus2";
-      amun["weights"]["F0"]         = 1.0f;
-
-      io::OutputFileStream out(name + ".amun.yml");
-      out << amun;
-    }
-  };
+  }
+
+  static std::map<std::string, std::string> createNameMap(Ptr<Options> options) {
+    std::map<std::string, std::string> nameMap
+        = {{"decoder_U", "decoder_cell1_U"},
+            {"decoder_Ux", "decoder_cell1_Ux"},
+            {"decoder_W", "decoder_cell1_W"},
+            {"decoder_Wx", "decoder_cell1_Wx"},
+            {"decoder_b", "decoder_cell1_b"},
+            {"decoder_bx", "decoder_cell1_bx"},
+            {"decoder_U_nl", "decoder_cell2_U"},
+            {"decoder_Ux_nl", "decoder_cell2_Ux"},
+            {"decoder_Wc", "decoder_cell2_W"},
+            {"decoder_Wcx", "decoder_cell2_Wx"},
+            {"decoder_b_nl", "decoder_cell2_b"},
+            {"decoder_bx_nl", "decoder_cell2_bx"},
+            {"ff_logit_prev_W", "decoder_ff_logit_l1_W0"},
+            {"ff_logit_lstm_W", "decoder_ff_logit_l1_W1"},
+            {"ff_logit_ctx_W", "decoder_ff_logit_l1_W2"},
+            {"ff_logit_prev_b", "decoder_ff_logit_l1_b0"},
+            {"ff_logit_lstm_b", "decoder_ff_logit_l1_b1"},
+            {"ff_logit_ctx_b", "decoder_ff_logit_l1_b2"},
+            {"ff_logit_W", "decoder_ff_logit_l2_W"},
+            {"ff_logit_b", "decoder_ff_logit_l2_b"},
+            {"ff_state_W", "decoder_ff_state_W"},
+            {"ff_state_b", "decoder_ff_state_b"},
+            {"Wemb_dec", "decoder_Wemb"},
+            {"Wemb", "encoder_Wemb"},
+            {"encoder_U", "encoder_bi_U"},
+            {"encoder_Ux", "encoder_bi_Ux"},
+            {"encoder_W", "encoder_bi_W"},
+            {"encoder_Wx", "encoder_bi_Wx"},
+            {"encoder_b", "encoder_bi_b"},
+            {"encoder_bx", "encoder_bi_bx"},
+            {"encoder_r_U", "encoder_bi_r_U"},
+            {"encoder_r_Ux", "encoder_bi_r_Ux"},
+            {"encoder_r_W", "encoder_bi_r_W"},
+            {"encoder_r_Wx", "encoder_bi_r_Wx"},
+            {"encoder_r_b", "encoder_bi_r_b"},
+            {"encoder_r_bx", "encoder_bi_r_bx"},
+            {"ff_state_ln_s", "decoder_ff_state_ln_s"},
+            {"ff_state_ln_b", "decoder_ff_state_ln_b"},
+            {"ff_logit_prev_ln_s", "decoder_ff_logit_l1_ln_s0"},
+            {"ff_logit_lstm_ln_s", "decoder_ff_logit_l1_ln_s1"},
+            {"ff_logit_ctx_ln_s", "decoder_ff_logit_l1_ln_s2"},
+            {"ff_logit_prev_ln_b", "decoder_ff_logit_l1_ln_b0"},
+            {"ff_logit_lstm_ln_b", "decoder_ff_logit_l1_ln_b1"},
+            {"ff_logit_ctx_ln_b", "decoder_ff_logit_l1_ln_b2"}};
+
+    // add mapping for deep encoder cells
+    std::vector<std::string> suffixes = {"_U", "_Ux", "_b", "_bx"};
+    for(int i = 1; i < options->get<int>("enc-cell-depth"); ++i) {
+      std::string num1 = std::to_string(i);
+      std::string num2 = std::to_string(i + 1);
+      for(auto suf : suffixes) {
+        nameMap.insert({"encoder" + suf + "_drt_" + num1, "encoder_bi_cell" + num2 + suf});
+        nameMap.insert({"encoder_r" + suf + "_drt_" + num1, "encoder_bi_r_cell" + num2 + suf});
+      }
+    }
+    // add mapping for deep decoder cells
+    for(int i = 3; i <= options->get<int>("dec-cell-base-depth"); ++i) {
+      std::string num1 = std::to_string(i - 2);
+      std::string num2 = std::to_string(i);
+      for(auto suf : suffixes)
+        nameMap.insert({"decoder" + suf + "_nl_drt_" + num1, "decoder_cell" + num2 + suf});
+    }
+    // add mapping for normalization layers
+    std::map<std::string, std::string> nameMapCopy(nameMap);
+    for(auto& kv : nameMapCopy) {
+      std::string prefix = kv.first.substr(0, 7);
+
+      if(prefix == "encoder" || prefix == "decoder") {
+        nameMap.insert({kv.first + "_lns", kv.second + "_lns"});
+        nameMap.insert({kv.first + "_lnb", kv.second + "_lnb"});
+      }
+    }
+
+    return nameMap;
+  }
+
+  void createAmunConfig(const std::string& name) {
+    Config::YamlNode amun;
+    // Amun has only CPU decoder for deep Nematus models
+    amun["cpu-threads"] = 16;
+    amun["gpu-threads"] = 0;
+    amun["maxi-batch"]  = 1;
+    amun["mini-batch"]  = 1;
+
+    auto vocabs            = options_->get<std::vector<std::string>>("vocabs");
+    amun["source-vocab"]   = vocabs[0];
+    amun["target-vocab"]   = vocabs[1];
+    amun["devices"]        = options_->get<std::vector<size_t>>("devices");
+    amun["normalize"]      = true;
+    amun["beam-size"]      = 5;
+    amun["relative-paths"] = false;
+
+    amun["scorers"]["F0"]["path"] = name;
+    amun["scorers"]["F0"]["type"] = "nematus2";
+    amun["weights"]["F0"]         = 1.0f;
+
+    io::OutputFileStream out(name + ".amun.yml");
+    out << amun;
+  }
+};
 }  // namespace marian