--- conflicted
+++ resolved
@@ -146,13 +146,7 @@
     int dimBatch = (int)subBatch->batchSize();
     int dimWords = (int)subBatch->batchWidth();
 
-<<<<<<< HEAD
-    int maxSentPos = dimTypeVocab; // Currently only two sentences allowed A at [0] and B at [1] and padding at [2]
-=======
-    const size_t maxSentPos = 2; // Currently only two sentences allowed A at [0] and B at [1] and padding at [2]
->>>>>>> 79db5b17
-    // If another separator is seen do not increase position index beyond 2 but use padding.
-    // @TODO: make this configurable, see below for NextSentencePredictions task where we also restrict to 2.
+    const size_t maxSentPos = dimTypeVocab;
 
     // create indices for BERT sentence embeddings A and B
     sentenceIndices_.resize(words.size()); // each word is either in sentence A or B
