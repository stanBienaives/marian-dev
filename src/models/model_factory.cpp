#include "marian.h"

#include "models/model_factory.h"
#include "models/encoder_decoder.h"
#include "models/encoder_classifier.h"
#include "models/bert.h"

#include "models/costs.h"

#include "models/amun.h"
#include "models/nematus.h"
#include "models/s2s.h"
#include "models/transformer_factory.h"

#ifdef CUDNN
#include "models/char_s2s.h"
#endif

#ifdef COMPILE_EXAMPLES
#include "examples/mnist/model.h"
#ifdef CUDNN
#include "examples/mnist/model_lenet.h"
#endif
#endif

namespace marian {
namespace models {

Ptr<EncoderBase> EncoderFactory::construct(Ptr<ExpressionGraph> graph) {
  if(options_->get<std::string>("type") == "s2s")
    return New<EncoderS2S>(options_);

#ifdef CUDNN
  if(options_->get<std::string>("type") == "char-s2s")
    return New<CharS2SEncoder>(options_);
#endif

  if(options_->get<std::string>("type") == "transformer")
    // return New<EncoderTransformer>(options_);
    return NewEncoderTransformer(options_);

  if(options_->get<std::string>("type") == "bert-encoder")
    // return New<EncoderTransformer>(options_);
    return New<BertEncoder>(options_);

  ABORT("Unknown encoder type");
}

Ptr<DecoderBase> DecoderFactory::construct(Ptr<ExpressionGraph> graph) {
  if(options_->get<std::string>("type") == "s2s")
    return New<DecoderS2S>(options_);
  if(options_->get<std::string>("type") == "transformer")
    // return New<DecoderTransformer>(options_);
    return NewDecoderTransformer(options_);
  ABORT("Unknown decoder type");
}

<<<<<<< HEAD
Ptr<ClassifierBase> ClassifierFactory::construct() {
  if(options_->get<std::string>("type") == "bert-masked-lm")
    return New<BertMaskedLM>(options_);
  if(options_->get<std::string>("type") == "bert-classifier")
    return New<BertClassifier>(options_);
  ABORT("Unknown classifier type");
}


Ptr<ModelBase> EncoderDecoderFactory::construct() {
=======
Ptr<ModelBase> EncoderDecoderFactory::construct(Ptr<ExpressionGraph> graph) {
>>>>>>> 16acabb3
  Ptr<EncoderDecoder> encdec;

  if(options_->get<std::string>("type") == "amun")
    encdec = New<Amun>(options_);
  if(options_->get<std::string>("type") == "nematus")
    encdec = New<Nematus>(options_);

  if(!encdec)
    encdec = New<EncoderDecoder>(options_);

  for(auto& ef : encoders_)
    encdec->push_back(ef(options_).construct(graph));

  for(auto& df : decoders_)
    encdec->push_back(df(options_).construct(graph));

  return add_cost(encdec, options_);
}

Ptr<ModelBase> EncoderClassifierFactory::construct() {
  Ptr<EncoderClassifier> enccls;
  if(options_->get<std::string>("type") == "bert") {
    enccls = New<BertEncoderClassifier>(options_);
  } else {
    enccls = New<EncoderClassifier>(options_);
  }

  for(auto& ef : encoders_)
    enccls->push_back(ef(options_).construct());

  for(auto& cf : classifiers_)
    enccls->push_back(cf(options_).construct());

  return add_cost(enccls, options_);
}

Ptr<ModelBase> by_type(std::string type, usage use, Ptr<Options> options) {
  Ptr<ExpressionGraph> graph = nullptr; // graph unknown at this stage
  // clang-format off
  if(type == "s2s" || type == "amun" || type == "nematus") {
    return models::encoder_decoder()(options)
        ("usage", use)
        ("original-type", type)
            .push_back(models::encoder()("type", "s2s"))
            .push_back(models::decoder()("type", "s2s"))
            .construct(graph);
  }

  if(type == "transformer") {
    return models::encoder_decoder()(options)
        ("usage", use)
        .push_back(models::encoder()("type", "transformer"))
        .push_back(models::decoder()("type", "transformer"))
        .construct(graph);
  }

  if(type == "transformer_s2s") {
    return models::encoder_decoder()(options)
        ("usage", use)
        ("original-type", type)
            .push_back(models::encoder()("type", "transformer"))
            .push_back(models::decoder()("type", "s2s"))
            .construct(graph);
  }

  if(type == "lm") {
    auto idx = options->has("index") ? options->get<size_t>("index") : 0;
    std::vector<int> dimVocabs = options->get<std::vector<int>>("dim-vocabs");
    int vocab = dimVocabs[0];
    dimVocabs.resize(idx + 1);
    std::fill(dimVocabs.begin(), dimVocabs.end(), vocab);

    return models::encoder_decoder()(options)
        ("usage", use)
        ("type", "s2s")
        ("original-type", type)
            .push_back(models::decoder()
                       ("index", idx)
                       ("dim-vocabs", dimVocabs))
            .construct(graph);
  }

  if(type == "multi-s2s") {
    size_t numEncoders = 2;
    auto ms2sFactory = models::encoder_decoder()(options)
        ("usage", use)
        ("type", "s2s")
        ("original-type", type);

    for(size_t i = 0; i < numEncoders; ++i) {
      auto prefix = "encoder" + std::to_string(i + 1);
      ms2sFactory.push_back(models::encoder()("prefix", prefix)("index", i));
    }

    ms2sFactory.push_back(models::decoder()("index", numEncoders));

    return ms2sFactory.construct(graph);
  }

  if(type == "shared-multi-s2s") {
    size_t numEncoders = 2;
    auto ms2sFactory = models::encoder_decoder()(options)
        ("usage", use)
        ("type", "s2s")
        ("original-type", type);

    for(size_t i = 0; i < numEncoders; ++i) {
      auto prefix = "encoder";
      ms2sFactory.push_back(models::encoder()("prefix", prefix)("index", i));
    }

    ms2sFactory.push_back(models::decoder()("index", numEncoders));

    return ms2sFactory.construct(graph);
  }

  if(type == "multi-transformer") {
    size_t numEncoders = 2;
    auto mtransFactory = models::encoder_decoder()(options)
        ("usage", use)
        ("type", "transformer")
        ("original-type", type);

    for(size_t i = 0; i < numEncoders; ++i) {
      auto prefix = "encoder" + std::to_string(i + 1);
      mtransFactory.push_back(models::encoder()("prefix", prefix)("index", i));
    }
    mtransFactory.push_back(models::decoder()("index", numEncoders));

    return mtransFactory.construct(graph);
  }

  if(type == "shared-multi-transformer") {
    size_t numEncoders = 2;
    auto mtransFactory = models::encoder_decoder()(options)
        ("usage", use)
        ("type", "transformer")
        ("original-type", type);

    for(size_t i = 0; i < numEncoders; ++i) {
      auto prefix = "encoder";
      mtransFactory.push_back(models::encoder()("prefix", prefix)("index", i));
    }
    mtransFactory.push_back(models::decoder()("index", numEncoders));

    return mtransFactory.construct(graph);
  }

  if(type == "lm-transformer") {
    auto idx = options->has("index") ? options->get<size_t>("index") : 0;
    std::vector<int> dimVocabs = options->get<std::vector<int>>("dim-vocabs");
    int vocab = dimVocabs[0];
    dimVocabs.resize(idx + 1);
    std::fill(dimVocabs.begin(), dimVocabs.end(), vocab);

    return models::encoder_decoder()(options)
        ("usage", use)
        ("type", "transformer")
        ("original-type", type)
            .push_back(models::decoder()
                       ("index", idx)
                       ("dim-vocabs", dimVocabs))
            .construct(graph);
  }

  if(type == "bert") {
    return models::encoder_classifier()(options) //
        ("usage", use)                           //
        .push_back(models::encoder()             //
                    ("type", "bert-encoder")     // @TODO: replace with 'bert-encoder'
                    ("index", 0))                // close to original transformer encoder
        .push_back(models::classifier()          //
                    ("type", "bert-masked-lm")   //
                    ("index", 0))                // multi-task learning with MaskedLM
        .push_back(models::classifier()          //
                    ("type", "bert-classifier")  //
                    ("index", 1))                // next sentence prediction
        .construct();
  }

  if(type == "bert-classifier") {
    return models::encoder_classifier()(options) //
        ("usage", use)                           //
        .push_back(models::encoder()             //
                    ("type", "transformer")      //
                    ("index", 0))                // close to original transformer encoder
        .push_back(models::classifier()          //
                    ("type", "bert-classifier")  //
                    ("index", 1))                // next sentence prediction
        .construct();
  }

#ifdef COMPILE_EXAMPLES
  // @TODO: examples should be compiled optionally
  if(type == "mnist-ffnn") {
    auto mnist = New<MnistFeedForwardNet>(options);
    if(use == usage::scoring)
      return New<Scorer>(mnist, New<MNISTLogsoftmax>());
    else if(use == usage::training)
      return New<Trainer>(mnist, New<MNISTCrossEntropyCost>());
    else
      return mnist;
  }
#endif

#ifdef CUDNN
#ifdef COMPILE_EXAMPLES
  if(type == "mnist-lenet") {
    auto mnist = New<MnistLeNet>(options);
    if(use == usage::scoring)
      return New<Scorer>(mnist, New<MNISTLogsoftmax>());
    else if(use == usage::training)
      return New<Trainer>(mnist, New<MNISTCrossEntropyCost>());
    else
      return mnist;
  }
#endif
  if(type == "char-s2s") {
    return models::encoder_decoder()(options)
        ("usage", use)
        ("original-type", type)
            .push_back(models::encoder()("type", "char-s2s"))
            .push_back(models::decoder()("type", "s2s"))
            .construct();
  }
#endif

  // clang-format on
  ABORT("Unknown model type: {}", type);
}

Ptr<ModelBase> from_options(Ptr<Options> options, usage use) {
  std::string type = options->get<std::string>("type");
  return by_type(type, use, options);
}

}  // namespace models
}  // namespace marian<|MERGE_RESOLUTION|>--- conflicted
+++ resolved
@@ -55,8 +55,7 @@
   ABORT("Unknown decoder type");
 }
 
-<<<<<<< HEAD
-Ptr<ClassifierBase> ClassifierFactory::construct() {
+Ptr<ClassifierBase> ClassifierFactory::construct(Ptr<ExpressionGraph> /*graph*/) {
   if(options_->get<std::string>("type") == "bert-masked-lm")
     return New<BertMaskedLM>(options_);
   if(options_->get<std::string>("type") == "bert-classifier")
@@ -64,11 +63,7 @@
   ABORT("Unknown classifier type");
 }
 
-
-Ptr<ModelBase> EncoderDecoderFactory::construct() {
-=======
 Ptr<ModelBase> EncoderDecoderFactory::construct(Ptr<ExpressionGraph> graph) {
->>>>>>> 16acabb3
   Ptr<EncoderDecoder> encdec;
 
   if(options_->get<std::string>("type") == "amun")
@@ -88,7 +83,7 @@
   return add_cost(encdec, options_);
 }
 
-Ptr<ModelBase> EncoderClassifierFactory::construct() {
+Ptr<ModelBase> EncoderClassifierFactory::construct(Ptr<ExpressionGraph> graph) {
   Ptr<EncoderClassifier> enccls;
   if(options_->get<std::string>("type") == "bert") {
     enccls = New<BertEncoderClassifier>(options_);
@@ -97,10 +92,10 @@
   }
 
   for(auto& ef : encoders_)
-    enccls->push_back(ef(options_).construct());
+    enccls->push_back(ef(options_).construct(graph));
 
   for(auto& cf : classifiers_)
-    enccls->push_back(cf(options_).construct());
+    enccls->push_back(cf(options_).construct(graph));
 
   return add_cost(enccls, options_);
 }
@@ -246,7 +241,7 @@
         .push_back(models::classifier()          //
                     ("type", "bert-classifier")  //
                     ("index", 1))                // next sentence prediction
-        .construct();
+        .construct(graph);
   }
 
   if(type == "bert-classifier") {
@@ -258,7 +253,7 @@
         .push_back(models::classifier()          //
                     ("type", "bert-classifier")  //
                     ("index", 1))                // next sentence prediction
-        .construct();
+        .construct(graph);
   }
 
 #ifdef COMPILE_EXAMPLES
