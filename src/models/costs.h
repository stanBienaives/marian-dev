--- conflicted
+++ resolved
@@ -126,13 +126,8 @@
 
 // Gumbel-max noising for sampling during beam-search
 // Seems to work well enough with beam-size=1. Turn on
-<<<<<<< HEAD
-// with --gumbel-max during translation with marian-decoder
-class GumbelmaxStep : public CostStep {
-=======
 // with --output-sampling during translation with marian-decoder
 class GumbelSoftmaxStep : public CostStep {
->>>>>>> c2312aa1
 public:
   virtual Ptr<DecoderState> apply(Ptr<DecoderState> state) override {
     auto logits = state->getLogProbs();
@@ -228,17 +223,10 @@
     case usage::scoring:
       return New<Scorer>(encdec, New<EncoderDecoderCE>(options));
     case usage::translation:
-<<<<<<< HEAD
-      if(options->get<bool>("gumbel-max", false))
-        return New<Stepwise>(encdec, New<GumbelmaxStep>());
-      else
-        return New<Stepwise>(encdec, New<LogsoftmaxStep>());
-=======
       if(options->get<bool>("output-sampling", false))
         return New<Stepwise>(encdec, New<GumbelSoftmaxStep>());
       else
         return New<Stepwise>(encdec, New<LogSoftmaxStep>());
->>>>>>> c2312aa1
     case usage::raw:
     default: return encdec;
   }
