/* All or part of this file was contributed by NVIDIA under license:
 *   Copyright (C) 2020 NVIDIA Corporation
 *   SPDX-License-Identifier: MIT
 */
#include "catch.hpp"
#include "graph/expression_graph.h"
#include "graph/expression_operators.h"

#ifdef CUDA_FOUND
#include "tensors/gpu/backend.h"
#endif

#include <cmath>

using namespace marian;

template <typename T>
void tests(DeviceType device, Type floatType = Type::float32) {

// Checking for FP16 support and skipping if not supported.
#ifdef CUDA_FOUND
  if(device == DeviceType::gpu && floatType == Type::float16) {
    auto gpuBackend = New<gpu::Backend>(DeviceId({0, device}), /*seed=*/1234);
    auto cudaCompute = gpuBackend->getCudaComputeCapability();
    if(cudaCompute.major < 6) return;
  }
#endif

  auto floatApprox = [](T x, T y) -> bool { return x == Approx(y).margin(0.001f); };
  auto floatEqual  = [](T x, T y) -> bool { return x == y; };

  Config::seed = 1234;
  auto graph = New<ExpressionGraph>();
  graph->setDefaultElementType(floatType);
  graph->setDevice({0, device});
  graph->reserveWorkspaceMB(16);

  std::vector<T> values, values2;

  SECTION("elementwise unary and binary operators with scalars") {
    graph->clear();
    values.clear();

    std::vector<T> vA({1, -2, 3, -4});
    auto a = graph->constant({2, 2, 1}, inits::fromVector(vA));

    auto compare = [&](Expr res, std::function<float(float)> f) -> bool {
      if (res->shape() != Shape({ 2, 2, 1 }))
          return false;
      res->val()->get(values);
      std::vector<float> ref{f(vA[0]), f(vA[1]), f(vA[2]), f(vA[3])};
      return std::equal(values.begin(), values.end(), ref.begin(), floatEqual);
    };

    // @TODO: add all operators and scalar variants here for completeness
    auto rsmult = 2.f * a;
    auto rabs   = abs(a);
    auto rmax1  = maximum(a, 1);
    auto rmax2  = maximum(1, a);
    auto rmin1  = minimum(a, 1);
    auto rmin2  = minimum(1, a);

    graph->forward();

    CHECK(compare(rsmult, [](float a) {return 2.f * a;}));
    CHECK(compare(rabs,   [](float a) {return std::abs(a);}));
    CHECK(compare(rmax1,  [](float a) {return std::max(a, 1.f);}));
    CHECK(compare(rmax2,  [](float a) {return std::max(1.f, a);}));
    CHECK(compare(rmin1,  [](float a) {return std::min(a, 1.f);}));
    CHECK(compare(rmin2,  [](float a) {return std::min(1.f, a);}));
  }

<<<<<<< HEAD
  SECTION("Max all negative. <= 32 Elements") {
    graph->clear();
    values.clear();

    std::vector<T> vA({-1, -2, -3, -4});
    auto a = graph->constant({1, 1, 4}, inits::fromVector(vA));

    auto compare = [&](Expr res, std::function<float(float, float)> op) -> bool {
=======
  SECTION("Scalar reductions <= 32 Elements") {
    graph->clear();
    values.clear();

    std::vector<T> maxInp({-1, -2, -3, -4});
    std::vector<T> minInp({4, 100, 42, 420, 3, 14, 15, 926, 53});
    std::vector<T> prodInp({5, -1, 3, 2, 3, -1, 4, 2, 1});
    std::vector<T> sumInp({4, 4, 8, 16, 32, 4, 5, 10});

    std::vector<T> genericInp({8, 8, 16});

    auto maxInpExpr = graph->constant({1, 1, (int)maxInp.size()}, inits::fromVector(maxInp));
    auto minInpExpr = graph->constant({1, 1, (int)minInp.size()}, inits::fromVector(minInp));
    auto prodInpExpr = graph->constant({1, 1, (int)prodInp.size()}, inits::fromVector(prodInp));
    auto sumInpExpr = graph->constant({1, 1, (int)sumInp.size()}, inits::fromVector(sumInp));
    auto genericInpExpr = graph->constant({1, 1, (int)genericInp.size()}, inits::fromVector(genericInp));

    auto compare = [&](Expr res, std::vector<T> inp, std::function<float(float, float)> op) -> bool {
>>>>>>> 3b468e46
      if (res->shape().elements() != 1)
          return false;
      float val = res->val()->get(0);
      
<<<<<<< HEAD
      float reduced = vA[0];
      for(const auto val : vA) {
        reduced = op(reduced, val);
=======
      float reduced = inp[0];
      for(int i = 1; i < inp.size(); ++i) {
        reduced = op(reduced, inp[i]);
>>>>>>> 3b468e46
      }
      return floatApprox(reduced, val);
    };

    // @TODO: add all operators here for completeness
<<<<<<< HEAD
    auto maxReduce = max(a, -1);

    graph->forward();

    CHECK(compare(maxReduce, [](float a, float b) {return std::max(a, b);}));
=======
    auto maxReduce = max(maxInpExpr, /*axis*/ -1);
    auto minReduce = min(minInpExpr, /*axis*/ -1);
    auto prodReduce = prod(prodInpExpr, /*axis*/ -1);
    auto sumReduce = sum(sumInpExpr, /*axis*/ -1);
    auto meanReduce = mean(genericInpExpr, /*axis*/ -1);
    auto logSumExpReduce = logsumexp(genericInpExpr, /*axis*/ -1);

    graph->forward();
    
    // All values are computed using numpy 1.19.2 with Python 3.6.9
    constexpr float expectedMean = 10.66666; // np.mean(genericInp)
    constexpr float expectedLogSumExp = 16.000670700286076; // np.log(np.sum(np.exp(genericInp)))

    CHECK(compare(maxReduce, maxInp, [](float a, float b) {return std::max(a, b);}));
    CHECK(compare(minReduce, minInp, [](float a, float b) {return std::min(a, b);}));
    CHECK(compare(prodReduce, prodInp, [](float a, float b) {return a * b;}));
    CHECK(compare(sumReduce, sumInp, [](float a, float b) {return a + b;}));
    CHECK(floatApprox(expectedMean, meanReduce->val()->get(0)));
    CHECK(floatApprox(expectedLogSumExp, logSumExpReduce->val()->get(0)));
>>>>>>> 3b468e46
  }

  SECTION("elementwise binary operators with broadcasting") {
    graph->clear();
    values.clear();

    std::vector<T> vA({1, -2, 3, -4});
    std::vector<T> vB({0.5, 1.5});

    auto a = graph->constant({2, 2, 1}, inits::fromVector(vA));
    auto b = graph->constant({2, 1}, inits::fromVector(vB));

    // Two lambdas below differ in the use of floatEqual or floatApprox and
    // are not merged because MSVC compiler returns C2446: no conversion from
    // lambda_x to lambda_y
    auto compare = [&](Expr res, std::function<float(float,float)> f) -> bool {
      if (res->shape() != Shape({ 2, 2, 1 }))
          return false;
      res->val()->get(values);
      std::vector<float> ref{f(vA[0], vB[0]), f(vA[1], vB[1]), f(vA[2], vB[0]), f(vA[3], vB[1])};
      return std::equal(values.begin(), values.end(), ref.begin(), floatEqual);
    };

    auto compareApprox = [&](Expr res, std::function<float(float, float)> f) -> bool {
      if(res->shape() != Shape({2, 2, 1}))
        return false;
      res->val()->get(values);
      std::vector<float> ref{f(vA[0], vB[0]), f(vA[1], vB[1]), f(vA[2], vB[0]), f(vA[3], vB[1])};
      return std::equal(values.begin(), values.end(), ref.begin(), floatApprox);
    };

    auto rplus  = a + b;
    auto rminus = a - b;
    auto rmult  = a * b;
    auto rdiv   = a / b;
    auto rlae   = logaddexp(a, b);
    auto rmax   = maximum(a, b);
    auto rmin   = minimum(a, b);
    auto rlt    = lt(a, b);
    auto req    = eq(a, b);
    auto rgt    = gt(a, b);
    auto rge    = ge(a, b);
    auto rne    = ne(a, b);
    auto rle    = le(a, b);

    graph->forward();

    CHECK(compare(rplus,  [](float a, float b) {return a + b;}));
    CHECK(compare(rminus, [](float a, float b) {return a - b;}));
    CHECK(compare(rmult,  [](float a, float b) {return a * b;}));
    CHECK(compareApprox(rdiv,   [](float a, float b) {return a / b;}));
    CHECK(compareApprox(rlae,   [](float a, float b) {return logf(expf(a) + expf(b));}));
    CHECK(compare(rmax,   [](float a, float b) {return std::max(a, b);}));
    CHECK(compare(rmin,   [](float a, float b) {return std::min(a, b);}));
    CHECK(compare(rlt,    [](float a, float b) {return a <  b;}));
    CHECK(compare(req,    [](float a, float b) {return a == b;}));
    CHECK(compare(rgt,    [](float a, float b) {return a >  b;}));
    CHECK(compare(rge,    [](float a, float b) {return a >= b;}));
    CHECK(compare(rne,    [](float a, float b) {return a != b;}));
    CHECK(compare(rle,    [](float a, float b) {return a <= b;}));
  }

  SECTION("transposing and reshaping") {
    graph->clear();
    values.clear();

    std::vector<T> vA({1, 2, 3, 4, 5, 6, 7, 8});

    std::vector<T> vT1({1, 5, 2, 6, 3, 7, 4, 8});
    std::vector<T> vT3({1, 2, 5, 6, 3, 4, 7, 8});
    std::vector<T> vT4({1, 5, 3, 7, 2, 6, 4, 8});
    std::vector<T> vT5({1, 2, 5, 6, 3, 4, 7, 8});

    auto a = graph->constant({2, 4}, inits::fromVector(vA));

    auto t1 = transpose(a);
    auto t2 = transpose(t1);
    auto t3 = transpose(reshape(t1, {2, 2, 2}));

    auto t4 = transpose(reshape(a, {2, 1, 2, 2}), {1, 3, 2, 0});
    auto t5 = transpose(reshape(a, {2, 1, 2, 2}), {2, 0, 1, 3});

    auto t6 = stopGradient(a);

    graph->forward();

    CHECK(t1->shape() == Shape({4, 2}));
    CHECK(t2->shape() == Shape({2, 4}));
    CHECK(t3->shape() == Shape({2, 2, 2}));
    CHECK(t4->shape() == Shape({1, 2, 2, 2}));
    CHECK(t5->shape() == Shape({2, 2, 1, 2}));
    CHECK(t6->shape() == a->shape());

    t1->val()->get(values);
    CHECK( values == vT1 );

    t2->val()->get(values);
    CHECK( values == vA );

    t3->val()->get(values);
    CHECK( values == vT3 );

    t4->val()->get(values);
    CHECK( values == vT4 );

    t5->val()->get(values);
    CHECK( values == vT5 );

    t6->val()->get(values);
    CHECK(values == vA);
    CHECK(!t6->trainable());
  }

  SECTION("softmax and logsoftmax") {
    graph->clear();
    values.clear();
    std::vector<T> in({-.2, -.3, 4.5, 5.2, -10, 101.45, -100.05, 1.05e-5});

    std::vector<T> smOut({ 0.52498f, 0.47502f, 0.33181f, 0.66819f,
                               0.0f, 1.0f, 0.0f, 1.0f });

    std::vector<T> lsmOut({ -0.6444f, -0.7444f, -1.10319f, -0.40319f,
                                -111.45f, 0.0f, -100.05001f, 0.0f });

    auto input = graph->constant({2, 2, 2}, inits::fromVector(in));

    auto sm  = softmax(input);
    auto lsm = logsoftmax(input);

    graph->forward();

    CHECK(sm->shape() == Shape({2, 2, 2}));
    CHECK(lsm->shape() == Shape({2, 2, 2}));

    sm->val()->get(values);

    CHECK( std::equal(values.begin(), values.end(),
                      smOut.begin(), floatApprox) );

    lsm->val()->get(values);

    CHECK( std::equal(values.begin(), values.end(),
                      lsmOut.begin(), floatApprox) );
  }

  SECTION("layer normalization") {
    graph->clear();
    values.clear();

#ifdef CUDA_FOUND
    std::vector<T> vLn({
      -1.1962, 1.43061, 0.380288, -0.614697, 0.816638, 0.622649,
      -1.69679, 0.257504, -1.12563, -0.151387, 1.61181, -0.334796,
      1.07207, -0.622614, 0.862014, -1.31147
    });
#else
    std::vector<T> vLn({
      -1.49821, -0.152206, 0.394932, 1.25548, -1.51701, -0.28032,
      0.9483, 0.849025, 0.855183, 1.11657, -0.788354, -1.1834,
      -0.85939, -1.13109, 0.972076, 1.01841
    });
#endif

    auto a = graph->constant({2, 2, 4}, inits::glorotUniform());
    auto gamma = graph->param("gamma", {1, 4}, inits::ones());
    auto beta = graph->param("beta", {1, 4}, inits::zeros());
    auto ln = layerNorm(a, gamma, beta);

    graph->forward();

    CHECK(ln->shape() == Shape({2, 2, 4}));

    ln->val()->get(values);
    CHECK( std::equal(values.begin(), values.end(),
                      vLn.begin(), floatApprox) );

  }

  SECTION("reductions") {
    graph->clear();
    values.clear();

    std::vector<T> vA({1, 6, 3, 8,
                       5, 2, 7, 4});
    // import numpy as np
    // a = np.array([[1, 6, 3, 8], [5, 2, 7, 4]])
    std::vector<T> vS1({6, 8, 10, 12});              // s1 = np.sum(a, axis=0)
    std::vector<T> vS2({18, 18});                    // np.sum(a, axis = 1)
    std::vector<T> vS4({2.6925824f, 1.80277564f});   // np.std(a, axis = 1)
    std::vector<T> vV5({7.25, 3.25});                // np.var(a, axis = 1)
    std::vector<T> vM6({8, 7});                      // np.max(a, axis = 1)
    std::vector<T> vM7({1, 2});                      // np.min(a, axis = 1)
    std::vector<T> vP8({144, 280});                  // np.prod(a, axis = 1)
    std::vector<T> vL9({8.13364336f, 7.17551536f});  // np.log(np.sum(np.exp(a), axis=1))
    std::vector<T> vW({5.0f, 4.55555556f});          // np.mean(a*s1,axis=-1) / np.mean(s1,axis=-1)

    auto a = graph->constant({2, 4}, inits::fromVector(vA));

    auto s1 = sum(a, /*axis=*/ 0);
    auto s2 = sum(a, /*axis=*/ 1);

    auto m3 = mean(s1, /*axis=*/ 1);

    auto s4 = marian::std(a, /*axis=*/ 1);
    auto v5 = var(a, /*axis=*/ 1);

    auto m6 = max(a, /*axis=*/ 1);
    auto m7 = min(a, /*axis=*/ 1);
    auto p8 = prod(a, /*axis=*/ 1);
    auto l9 = logsumexp(a, /*axis=*/ 1);

    auto sp = scalar_product(s2, s2, /*axis=*/ 0);

    auto wa = weighted_average(a, s1, /*axis=*/ -1);

    graph->forward();

    CHECK(s1->shape() == Shape({1, 4}));
    CHECK(s2->shape() == Shape({2, 1}));
    CHECK(m3->shape() == Shape({1, 1}));
    CHECK(s4->shape() == Shape({2, 1}));
    CHECK(v5->shape() == Shape({2, 1}));
    CHECK(m6->shape() == Shape({2, 1}));
    CHECK(m7->shape() == Shape({2, 1}));
    CHECK(p8->shape() == Shape({2, 1}));
    CHECK(l9->shape() == Shape({2, 1}));
    CHECK(sp->shape() == Shape({1, 1}));
    CHECK(wa->shape() == Shape({2, 1}));

    s1->val()->get(values); CHECK(values == vS1);
    s2->val()->get(values); CHECK(values == vS2);

    CHECK(m3->val()->scalar() == 9);
    auto floatApproxLocal = [](T x, T y) -> bool { return x == Approx(y).margin(0.004); };

<<<<<<< HEAD
=======
    // The two tests below were changed to use this approx function since they originally failed
    // on a Titan V. The margin was increased to allow the tests to pass.
    auto floatApproxLocal = [](T x, T y) -> bool { return x == Approx(y).margin(0.004); };

>>>>>>> 3b468e46
    s4->val()->get(values); CHECK(std::equal(values.begin(), values.end(), vS4.begin(), floatApproxLocal));
    v5->val()->get(values); CHECK(values == vV5);
    m6->val()->get(values); CHECK(values == vM6);
    m7->val()->get(values); CHECK(values == vM7);
    p8->val()->get(values); CHECK(values == vP8);
    l9->val()->get(values); CHECK(std::equal(values.begin(), values.end(), vL9.begin(), floatApproxLocal));

    CHECK(sp->val()->scalar() == 648);

    wa->val()->get(values); CHECK(std::equal(values.begin(), values.end(), vW.begin(), floatApprox));
  }

  SECTION("concatenation") {
    graph->clear();
    values.clear();

    std::vector<T> vO1({ 1, 1, 1, 1, 1, 1, 2, 2, 2, 2, 2, 2,
                             3, 3, 3, 3, 3, 3, 4, 4, 4, 4, 4, 4,
                             1, 1, 1, 1, 1, 1, 2, 2, 2, 2, 2, 2,
                             3, 3, 3, 3, 3, 3, 4, 4, 4, 4, 4, 4});

    std::vector<T> vO2({1, 1, 1, 2, 2, 2, 3, 3, 3, 4, 4, 4,
                            1, 1, 1, 2, 2, 2, 3, 3, 3, 4, 4, 4,
                            1, 1, 1, 2, 2, 2, 3, 3, 3, 4, 4, 4,
                            1, 1, 1, 2, 2, 2, 3, 3, 3, 4, 4, 4});

    std::vector<T> vO3({1, 1, 1, 1, 1, 1, 1, 1, 1, 1, 1, 1,
                            2, 2, 2, 2, 2, 2, 2, 2, 2, 2, 2, 2,
                            3, 3, 3, 3, 3, 3, 3, 3, 3, 3, 3, 3,
                            4, 4, 4, 4, 4, 4, 4, 4, 4, 4, 4, 4});

    std::vector<T> vO4({1, 1, 1, 1, 1, 1, 1, 1, 1, 1, 1, 1,
                            2, 2, 2, 2, 2, 2, 2, 2, 2, 2, 2, 2,
                            3, 3, 3, 3, 3, 3, 3, 3, 3, 3, 3, 3,
                            4, 4, 4, 4, 4, 4, 4, 4, 4, 4, 4, 4});

    auto in1 = graph->constant({1, 2, 2, 3}, inits::fromValue(1));
    auto in2 = graph->constant({1, 2, 2, 3}, inits::fromValue(2));
    auto in3 = graph->constant({1, 2, 2, 3}, inits::fromValue(3));
    auto in4 = graph->constant({1, 2, 2, 3}, inits::fromValue(4));

    auto c1out1 = concatenate({in1, in2, in3, in4}, /*axis=*/ 2);
    auto c1out2 = concatenate({in1, in2, in3, in4}, /*axis=*/ -1);
    auto c1out3 = concatenate({in1, in2, in3, in4}, /*axis=*/ -3);
    auto c1out4 = concatenate({in1, in2, in3, in4}, /*axis=*/ 0);

    graph->forward();

    CHECK(c1out1->shape() == Shape({1, 2, 8, 3}));
    CHECK(c1out2->shape() == Shape({1, 2, 2, 12}));
    CHECK(c1out3->shape() == Shape({1, 8, 2, 3}));
    CHECK(c1out4->shape() == Shape({4, 2, 2, 3}));

    c1out1->val()->get(values);
    CHECK( values == vO1 );

    c1out2->val()->get(values);
    CHECK( values == vO2 );

    c1out3->val()->get(values);
    CHECK( values == vO3 );

    c1out4->val()->get(values);
    CHECK( values == vO4 );
  }

  SECTION("dot product") {
    graph->clear();
    values.clear();

    std::vector<T> vA({1, 2, 3,
                       4, 5, 6,
                       7, 8, 9,
                       10, 11, 12});
    std::vector<T> vB({1, 2,
                       3, 4,
                       5, 6});
    std::vector<T> vC({22, 28,
                       49, 64,
                       76, 100,
                        103, 136});

    auto A = graph->param("A", {2, 2, 3}, inits::fromVector(vA));
    auto B = graph->param("B", {3, 2}, inits::fromVector(vB));
    auto C = dot(A, B);

    CHECK(C->shape() == Shape({2, 2, 2}));

    graph->forward();

    C->val()->get(values);
    CHECK(values == vC);
  }

  // Currently no support for fp16 or CPU - TODO use MKL for CPU, convert to float32 on the fly for fp16 via cast(x, Type::float16) or internally
  if(device == DeviceType::gpu && floatType == Type::float32) {
    SECTION("csr-dot product") {
      graph->clear();
      values.clear();
      // CSR dot product, tested against dense product on the same values
      std::vector<float> vS({1, 0, 0, 1,          // sparse
                            0, 0, 1, 1.5});
      std::vector<float> vD({1, 2, 3, 1.2, 5.6,   // dense
                            4, 5, 6, 2.3, 6.7,
                            7, 8, 9, 3.4, 7.8,
                            1, 1, 2, 4.5, 8.9});
      auto S  = graph->param("S",  { 2, 4 }, inits::fromVector(vS));
      auto D  = graph->param("D",  { 4, 5 }, inits::fromVector(vD));
      auto DT = graph->param("DT", { 5, 4 }, inits::fromVector(vD)); // example matrix with transposed dimensions
      std::vector<float> SV;    // create CSR version of S
      std::vector<IndexType> SI, SO;
      SO.push_back((IndexType)SI.size());
      for (IndexType i = 0; i < (IndexType)S->shape()[0]; i++) {
        for (IndexType j = 0; j < (IndexType)S->shape()[1]; j++) {
          auto k = 4 * i + j;
          if (vS[k] != 0) {
            SV.push_back(vS[k]);
            SI.push_back(j);
          }
        }
        SO.push_back((IndexType)SI.size());
      }

      auto SxDd    = dot(S, D);
      auto STxSxDd = dot(S, SxDd, /*transA=*/true);
      auto SxDs = csr_dot( // sparse x dense
            S->shape(),
            graph->constant({(int)SV.size()}, inits::fromVector(SV), floatType),
            graph->constant({(int)SI.size()}, inits::fromVector(SI), Type::uint32),
            graph->constant({(int)SO.size()}, inits::fromVector(SO), Type::uint32),
            D);
      auto STxSxDs = csr_dot(   // transpose(sparse) x dense; we use result of previous since dimensions match
            S->shape(),
            graph->constant({(int)SV.size()}, inits::fromVector(SV), floatType),
            graph->constant({(int)SI.size()}, inits::fromVector(SI), Type::uint32),
            graph->constant({(int)SO.size()}, inits::fromVector(SO), Type::uint32),
            SxDd, /*transS=*/true);

      auto DTxSTd   = dot(DT,     S, /*transA=*/false, /*transB=*/true);
      auto DTxSTxSd = dot(DTxSTd, S);
      auto DTxSTs = dot_csr( // dense x sparse
            DT,
            S->shape(),
            graph->constant({(int)SV.size()}, inits::fromVector(SV), floatType),
            graph->constant({(int)SI.size()}, inits::fromVector(SI), Type::uint32),
            graph->constant({(int)SO.size()}, inits::fromVector(SO), Type::uint32),
            /*transS=*/true);
      auto DTxSTxSs = dot_csr( // dense x transpose(sparse)
            DTxSTd,
            S->shape(),
            graph->constant({(int)SV.size()}, inits::fromVector(SV), floatType),
            graph->constant({(int)SI.size()}, inits::fromVector(SI), Type::uint32),
            graph->constant({(int)SO.size()}, inits::fromVector(SO), Type::uint32));

      CHECK(SxDs->shape() == SxDd->shape());
      CHECK(STxSxDs->shape() == STxSxDd->shape());
      CHECK(DTxSTs->shape() == DTxSTd->shape());
      CHECK(DTxSTxSs->shape() == DTxSTxSd->shape());

      graph->forward();

      // dense and sparse operation results must be the same
      SxDd    ->val()->get(values2); SxDs    ->val()->get(values); CHECK(values == values2);
      STxSxDd ->val()->get(values2); STxSxDs ->val()->get(values); CHECK(values == values2);
      DTxSTd  ->val()->get(values2); DTxSTs  ->val()->get(values); CHECK(values == values2);
      DTxSTxSd->val()->get(values2); DTxSTxSs->val()->get(values); CHECK(values == values2);
    }
  }

  SECTION("affine transformation") {
    graph->clear();
    values.clear();

    std::vector<T> vA({1, 2, 3, 4, 5, 6, 7, 8, 9, 10, 11, 12});
    std::vector<T> vB({1, 2, 3, 4, 5, 6});
    std::vector<T> vAff({24, 30, 51, 66, 78, 102, 105, 138});

    auto A = graph->param("A", {4, 3}, inits::fromVector(vA));
    auto B = graph->param("B", {3, 2}, inits::fromVector(vB));
    auto C = graph->param("C", {4, 2}, inits::fromValue(2));

    auto aff1 = affine(A, B, C);
    auto aff2 = dot(A, B) + C;

    graph->forward();

    CHECK(aff1->shape() == Shape({4, 2}));
    aff1->val()->get(values);
    CHECK(values == vAff);

    values2.clear();
    CHECK(aff2->shape() == aff1->shape());
    aff2->val()->get(values2);
    CHECK(values2 == values);
  }

  SECTION("repeat") {
    graph->clear();
    values.clear();

    std::vector<T> vA({1, 2, 3, 4, 5, 6});
    std::vector<T> vB({1, 2, 3, 4, 5, 6, 1, 2, 3, 4, 5, 6});
    std::vector<T> vC({1, 2, 3, 1, 2, 3, 4, 5, 6, 4, 5, 6});

    auto A = graph->param("A", {2,3}, inits::fromVector(vA));
    auto I = repeat(A, 1, 0);
    auto B = repeat(A, 2, 0);
    auto C = repeat(A, 2, 1);
    graph->forward();

    CHECK(I->shape() == Shape({2, 3}));
    I->val()->get(values);
    CHECK(values == vA);

    CHECK(B->shape() == Shape({4, 3}));
    B->val()->get(values);
    CHECK(values == vB);

    CHECK(C->shape() == Shape({2, 6}));
    C->val()->get(values);
    CHECK(values == vC);
  }

  SECTION("flatten") {
    graph->clear();
    values.clear();

    std::vector<T> vIn({1, 2, 3, 4, 5, 6, 7, 8});

    auto A = graph->param("A", {2, 4}, inits::fromVector(vIn));
    auto Af = flatten(A);
    auto B = graph->param("B", {2, 2, 1, 2}, inits::fromVector(vIn));
    auto Bf = flatten(B);
    graph->forward();

    CHECK(Af->shape() == Shape({8}));
    Af->val()->get(values);
    CHECK(values == vIn);

    CHECK(Bf->shape() == Shape({8}));
    Bf->val()->get(values);
    CHECK(values == vIn);
  }

  SECTION("rows selection from 2d matrix") {
    graph->clear();
    values.clear();

    std::vector<T> vA({1, 2, 3, 4, 5, 6, 7, 8, 9, 10, 11, 12});

    std::vector<IndexType> iB0({0});            // first row
    std::vector<IndexType> iB1({0, 1, 2});      // several consecutive rows
    std::vector<IndexType> iB2({0, 2});         // two nonconsecutive rows
    std::vector<IndexType> iB3({2, 1});         // reversed order
    std::vector<IndexType> iB4({1, 1});         // repeated rows
    std::vector<IndexType> iB5({0, 1, 2, 3});   // identity
    std::vector<IndexType> iB6({});             // empty
    std::vector<T> vB0({1, 2, 3});
    std::vector<T> vB1({1, 2, 3, 4, 5, 6, 7, 8, 9});
    std::vector<T> vB2({1, 2, 3, 7, 8, 9});
    std::vector<T> vB3({7, 8, 9, 4, 5, 6});
    std::vector<T> vB4({4, 5, 6, 4, 5, 6});
    std::vector<T> vB6;

    auto A = graph->param("A", {4, 3}, inits::fromVector(vA));
    auto B0 = rows(A, iB0);
    auto B1 = rows(A, iB1);
    auto B2 = rows(A, iB2);
    auto B3 = rows(A, iB3);
    auto B4 = rows(A, iB4);
    auto B5 = rows(A, iB5);
    auto B6 = rows(A, iB6);
    graph->forward();

    CHECK(B0->shape() == Shape({1, 3}));
    B0->val()->get(values);
    CHECK( values == vB0 );

    CHECK(B1->shape() == Shape({3, 3}));
    B1->val()->get(values);
    CHECK( values == vB1 );

    CHECK(B2->shape() == Shape({2, 3}));
    B2->val()->get(values);
    CHECK( values == vB2 );

    CHECK(B3->shape() == Shape({2, 3}));
    B3->val()->get(values);
    CHECK( values == vB3 );

    CHECK(B4->shape() == Shape({2, 3}));
    B4->val()->get(values);
    CHECK( values == vB4 );

    CHECK(B5->shape() == Shape({4, 3}));
    B5->val()->get(values);
    CHECK( values == vA );

    CHECK(B6->shape() == Shape({0, 3}));
    B6->val()->get(values);
    CHECK( values == vB6 );
  }

  SECTION("columns selection from 2d matrix") {
    graph->clear();
    values.clear();

    std::vector<T> vA({1, 2, 3, 4, 5, 6, 7, 8, 9, 10, 11, 12});

    std::vector<IndexType> iB0({0});            // first column
    std::vector<IndexType> iB1({0, 1, 2});      // several consecutive columns
    std::vector<IndexType> iB2({0, 2});         // two nonconsecutive columns
    std::vector<IndexType> iB3({2, 1});         // reversed order
    std::vector<IndexType> iB4({1, 1});         // repeated columns
    std::vector<IndexType> iB5({0, 1, 2, 3});   // identity
    std::vector<IndexType> iB6({});             // empty

    std::vector<T> vB0({1, 5, 9});
    std::vector<T> vB1({1, 2, 3, 5, 6, 7, 9, 10, 11});
    std::vector<T> vB2({1, 3, 5, 7, 9, 11});
    std::vector<T> vB3({3, 2, 7, 6, 11, 10});
    std::vector<T> vB4({2, 2, 6, 6, 10, 10});
    std::vector<T> vB6;

    auto A = graph->param("A", {3, 4}, inits::fromVector(vA));
    auto B0 = cols(A, iB0);
    auto B1 = cols(A, iB1);
    auto B2 = cols(A, iB2);
    auto B3 = cols(A, iB3);
    auto B4 = cols(A, iB4);
    auto B5 = cols(A, iB5);
    auto B6 = cols(A, iB6);
    graph->forward();

    CHECK(B0->shape() == Shape({3, 1}));
    B0->val()->get(values);
    CHECK( values == vB0 );

    CHECK(B1->shape() == Shape({3, 3}));
    B1->val()->get(values);
    CHECK( values == vB1 );

    CHECK(B2->shape() == Shape({3, 2}));
    B2->val()->get(values);
    CHECK( values == vB2 );

    CHECK(B3->shape() == Shape({3, 2}));
    B3->val()->get(values);
    CHECK( values == vB3 );

    CHECK(B4->shape() == Shape({3, 2}));
    B4->val()->get(values);
    CHECK( values == vB4 );

    CHECK(B5->shape() == Shape({3, 4}));
    B5->val()->get(values);
    CHECK( values == vA );

    CHECK(B6->shape() == Shape({3, 0}));
    B6->val()->get(values);
    CHECK( values == vB6 );
  }

  SECTION("relation of rows and columns selection using transpose") {
    graph->clear();
    values.clear();
    values2.clear();

    std::vector<T> vA({0, .3333, -.2, -.3, 0, 4.5, 5.2, -10, 101.45, -100.05, 0, 1.05e-5});
    std::vector<IndexType> idx({0, 1});

    auto A1 = graph->param("4x3", {4,3}, inits::fromVector(vA));
    auto B1 = rows(transpose(A1), idx);
    auto C1 = transpose(cols(A1, idx));
    auto A2 = graph->param("6x2", {6,2}, inits::fromVector(vA));
    auto B2 = cols(transpose(A2), idx);
    auto C2 = transpose(rows(A2, idx));
    graph->forward();

    CHECK(B1->shape() == C1->shape());
    B1->val()->get(values);
    C1->val()->get(values2);
    CHECK( values == values2 );

    values.clear();
    values2.clear();

    CHECK(B2->shape() == C2->shape());
    B2->val()->get(values);
    C2->val()->get(values2);
    CHECK( values == values2 );
  }

  SECTION("select, step, slice operators") {
    using IndexVector = std::vector<IndexType>;

    graph->clear();
    values.clear();

    std::vector<T> vA({  1, -2,   3,
                        -4,  5,  -6,
                         7, -8,   9,
                       -10, 11, -12});
    std::vector<T> vC({ 1,  -2, // C = np.array([1, -2, 3, -4, 5, -6, 7, -8, 9, -10, 11, -12]).reshape((2, 3, 2))
                        3,  -4,
                        5,  -6,

                        7,  -8,
                        9, -10,
                        11, -12 });
    std::vector<T> vB1({1, -2, 3});
    std::vector<T> vB2({1, -4, 7, -10});
    std::vector<T> vB3({-2, 5, -8, 11});
    std::vector<T> vB4({1, -2, 3, -4, 5, -6});
    std::vector<T> vD1(vB4);
    std::vector<T> vD2({5, -6, 11, -12});
    std::vector<T> vD3({1, -2, 5, -6, 7, -8, 11, -12}); // C[:,(0,2),:]
    std::vector<T> vD4({5, -6, 3, -4, 7, -8, 11, -12}); // [C[0,(2,1),:],C[1,(0,2),:]]
    std::vector<T> vS1({7, -8, 9});
    std::vector<T> vS2({-4, 5, -6, 7, -8, 9});
    std::vector<T> vS3({7, -8, 9, -10, 11, -12});

    auto A = graph->param("4x3", {4,3}, inits::fromVector(vA));
    auto B1a = index_select(A, 0, IndexVector({0})); // always uses gather()
    auto B1b = slice(A,  0, 0);                        // memory-consecutive view
    auto B2  = slice(A,  1, 0);                        // not memory-consecutive
    auto B3  = slice(A, -1, 1);
    auto B4a = index_select(A, 0, IndexVector({0, 1}));
    auto B4b = slice(A, 0, Slice(0, 2)); // this is memory-consecutive
    auto B5  = slice(A, 0, Slice(0, 4)); // this is a no-op
    CHECK(B1a->type() == "rows");      // actually optimized to rows()
    CHECK(B1b->type() == "sliceView"); // must use view
    CHECK(B2->type() == "gather");     // cannot use view
    CHECK(B4a->type() == "rows");
    CHECK(B4b->type() == "sliceView"); // must use view
    CHECK(B5.get() == A.get());        // must be no-op

    auto C = graph->param("2x3x2", {2, 3, 2}, inits::fromVector(vC));
    auto D1 = slice(C,  0, 0);
    auto D2 = slice(C, -2, 2);
    auto D3 = index_select(C, 1, IndexVector({0, 2})); // C[:,(0,2),:]
    CHECK(D1->type() == "sliceView");
    CHECK(D2->type() == "gather");
    // enable this once gather() supports batched indices:
    auto D4 = gather(C, 1, graph->constant({2, 2, 1}, // [C[0,(2,1),:],C[1,(0,2),:]]
                                          inits::fromVector(std::vector<IndexType>{
                                            2, 1,
                                            0, 2 }),
                                          Type::uint32));

    auto S1 = slice(A, 0, 2);
    auto S2 = narrow(A, 0, 1, 2);
    auto S3 = slice(A, 0, Slice(-2, Slice::END));

    graph->forward();

    CHECK(B1a->shape() == Shape({1, 3})); B1a->val()->get(values); CHECK( values == vB1 );
    CHECK(B1b->shape() == Shape({1, 3})); B1b->val()->get(values); CHECK( values == vB1 );
    CHECK(B2->shape() == Shape({4, 1})); B2->val()->get(values); CHECK( values == vB2 );
    CHECK(B3->shape() == Shape({4, 1})); B3->val()->get(values); CHECK( values == vB3 );
    CHECK(B4a->shape() == Shape({2, 3})); B4a->val()->get(values); CHECK( values == vB4 );
    CHECK(B4b->shape() == Shape({2, 3})); B4b->val()->get(values); CHECK( values == vB4 );

    CHECK(D1->shape() == Shape({1, 3, 2})); D1->val()->get(values); CHECK( values == vD1 );
    CHECK(D2->shape() == Shape({2, 1, 2})); D2->val()->get(values); CHECK( values == vD2 );
    CHECK(D3->shape() == Shape({2, 2, 2})); D3->val()->get(values); CHECK( values == vD3 );
    CHECK(D4->shape() == Shape({2, 2, 2})); D4->val()->get(values); CHECK( values == vD4 );

    CHECK(S1->shape() == Shape({1,3})); S1->val()->get(values); CHECK(values == vS1);
    CHECK(S2->shape() == Shape({2,3})); S2->val()->get(values); CHECK(values == vS2);
    CHECK(S3->shape() == Shape({2,3})); S3->val()->get(values); CHECK(values == vS3);
  }

  SECTION("rows/cols as gather operations") {
    graph->clear();
    values.clear();
    values2.clear();


    std::vector<T> vA({0, .3333, -.2, -.3, 0, 4.5, 5.2, -10, 101.45, -100.05, 0, 1.05e-5});
    std::vector<IndexType> indices({0, 2});

    auto A = graph->param("4x3", {4, 3}, inits::fromVector(vA));
    auto B1 = rows(A, indices);
    auto B2 = gather(A, 0, graph->indices(indices, A, 0));
    auto C1 = cols(A, indices);
    auto C2 = gather(A, 1, graph->indices(indices, A, 1));

    graph->forward();

    CHECK(B1->shape() == B2->shape());
    B1->val()->get(values);
    B2->val()->get(values2);
    CHECK( values == values2 );

    CHECK(C1->shape() == C2->shape());
    C1->val()->get(values);
    C2->val()->get(values2);
    CHECK( values == values2 );
  }

  SECTION("topk operations") {
    graph->clear();
    values.clear();

    std::vector<T> vA({   0,      .3333,   -.2,
                          -.3,   0,        4.5,
                          5.2, -10,      101.45,
                       -100.05,  0,        1.05e-5});

    auto a = graph->constant({2, 2, 3}, inits::fromVector(vA));

    // get top-k indices and values as a tuple
    auto rtopk1 = topk(a, /*k=*/2, /*axis=*/-1, /*descending=*/true);
    auto rval1  = get<0>(rtopk1);  // values from top-k
    auto ridx1  = get<1>(rtopk1);  // indices from top-k
    auto gval1  = gather(a, -1, ridx1); // get the same values via gather and indices

    auto ridx2  = get<1>(topk(a, /*k=*/2, /*axis=*/-1, /*descending=*/false));
    auto gval2  = gather(a, -1, ridx2); // get the same values via gather and indices

    auto ridx3  = get<1>(argmin(a, -1));
    auto ridx3_ = slice(ridx2, -1, 0); // slice and cast now support uint32_t/IndexType

    // @TODO: add integer types to more operators
    auto eq3 = eq(cast(ridx3, floatType), cast(ridx3_, floatType));

    auto rtopk4 = argmax(a, /*axis=*/-2); // axes other than -1 are currently implemented via inefficient transpose
    auto rval4  = get<0>(rtopk4);
    auto ridx4  = get<1>(rtopk4);
    auto gval4  = gather(a, -2, ridx4);

    graph->forward();

    CHECK(rval1 != gval1);
    CHECK(rval1->shape() == gval1->shape());
    CHECK(ridx1->shape() == gval1->shape());

    std::vector<T> vval1 = { 0.3333,  0,
                             4.5,     0,
                           101.45,    5.2,
                             1.05e-5, 0 };

    std::vector<T> rvalues;
    std::vector<T> gvalues;
    rval1->val()->get(rvalues);
    gval1->val()->get(gvalues);
    CHECK( rvalues == gvalues );
    CHECK( rvalues == vval1 );

    std::vector<T> vval2 = { -0.2,  0,
                             -0.3,  0,
                            -10.0,  5.2,
                           -100.05, 0 };
    gval2->val()->get(values);
    CHECK( values == vval2 );

    eq3->val()->get(values);
    CHECK( values == std::vector<T>({1, 1, 1, 1}) );

    std::vector<IndexType> vidx4;
    ridx4->val()->get(vidx4);
    CHECK( ridx4->shape() == Shape({2, 1, 3}) );
    CHECK( vidx4 == std::vector<IndexType>({0, 0, 1,
                                            0, 1, 0}) );

    std::vector<T> vval4 = { 0,   0.3333,   4.5,
                             5.2, 0,      101.45 };
    rval4->val()->get(values);
    CHECK( values == vval4 );

    gval4->val()->get(values);
    CHECK( values == vval4 );
  }

  SECTION("cross entropy with label smoothing vs logsoftmax with gather") {
    graph->clear();
    values.clear();
    values2.clear();
    
    std::vector<T> logitsVec = {
      -0.1, -1.2, -0.4,
       1.2,  2.3, -3.4,
      -2.2,  1.0, -1.2
    };
    std::vector<IndexType> yhatVec = { 0, 1, 2 };
  
    auto logits   = graph->param("logits",   {3, 3}, inits::fromVector(logitsVec));
    auto logitsGa = graph->param("logitsGa", {3, 3}, inits::fromVector(logitsVec));
    auto yhat     = graph->indices(yhatVec); // [3]
    auto yhatGa   = reshape(yhat, {3, 1});   // [3, 1]

    float lsAlpha = 0.1;
    auto ceOp = cross_entropy(logits, yhat, /*labelSmoothing=*/lsAlpha);

    auto ceGa = -gather(logsoftmax(logitsGa), -1, yhatGa);
         ceGa = (1.f - lsAlpha) * ceGa - lsAlpha * mean(logsoftmax(logitsGa), /*axis=*/-1);

    auto top = sum(ceOp) + sum(ceGa);

    graph->forward();
    graph->backward();

    CHECK(ceOp->shape() == ceGa->shape());

    // compare forward values
    ceOp->val()->get(values);
    ceGa->val()->get(values2);
    CHECK( std::equal(values.begin(), values.end(),
                      values2.begin(), floatApprox) );

    // compare parameter gradients
    logits->grad()->get(values);
    logitsGa->grad()->get(values2);
    CHECK( std::equal(values.begin(), values.end(),
                      values2.begin(), floatApprox) );
  }
}

#ifdef CUDA_FOUND
TEST_CASE("Expression graph supports basic math operations (gpu)", "[operator]") {
  tests<float>(DeviceType::gpu);
}

#if COMPILE_FP16
TEST_CASE("Expression graph supports basic math operations (gpu fp16)", "[operator]") {
  tests<float16>(DeviceType::gpu, Type::float16);
}
#endif
#endif

#ifdef BLAS_FOUND
TEST_CASE("Expression graph supports basic math operations (cpu)", "[operator]") {
  tests<float>(DeviceType::cpu);
}
#endif

#ifdef BLAS_FOUND
#ifdef CUDA_FOUND

TEST_CASE("Compare aggregate operator", "[graph]") {
  auto floatApprox = [](float x, float y) -> bool { return x == Approx(y).margin(0.001f); };

  Config::seed = 1234;

  std::vector<float> initc;
  std::vector<float> inita;

  {
    auto graph = New<ExpressionGraph>();
    graph->setDevice({0, DeviceType::cpu});
    graph->reserveWorkspaceMB(40);

    auto chl = graph->param("1x10x512x2048", {1, 10, 512, 2048}, inits::normal());
    auto adj = graph->param("1x1x512x2048",  {1,  1, 512, 2048}, inits::normal());
    graph->forward();

    chl->val()->get(initc);
    adj->val()->get(inita);
  }

  SECTION("initializing with zero (cpu)") {
    std::vector<float> values1;
    std::vector<float> values2;

    auto graph1 = New<ExpressionGraph>();
    graph1->setDevice({0, DeviceType::cpu});
    graph1->reserveWorkspaceMB(40);

    auto graph2 = New<ExpressionGraph>();
    graph2->setDevice({0, DeviceType::gpu});
    graph2->reserveWorkspaceMB(40);

    auto chl1 = graph1->param("1x10x512x2048", {1, 10, 512, 2048}, inits::fromVector(initc));
    auto adj1 = graph1->param("1x1x512x2048",  {1,  1, 512, 2048}, inits::fromVector(inita));
    auto prod1 = scalar_product(chl1, adj1, -1);
    graph1->forward();

    auto chl2 = graph2->param("1x10x512x2048", {1, 10, 512, 2048}, inits::fromVector(initc));
    auto adj2 = graph2->param("1x1x512x2048",  {1,  1, 512, 2048}, inits::fromVector(inita));
    auto prod2 = scalar_product(chl2, adj2, -1);
    graph2->forward();

    prod1->val()->get(values1);
    prod2->val()->get(values2);

    CHECK( std::equal(values1.begin(), values1.end(), values2.begin(), floatApprox) );
  }
}

  #endif
  #endif<|MERGE_RESOLUTION|>--- conflicted
+++ resolved
@@ -70,16 +70,6 @@
     CHECK(compare(rmin2,  [](float a) {return std::min(1.f, a);}));
   }
 
-<<<<<<< HEAD
-  SECTION("Max all negative. <= 32 Elements") {
-    graph->clear();
-    values.clear();
-
-    std::vector<T> vA({-1, -2, -3, -4});
-    auto a = graph->constant({1, 1, 4}, inits::fromVector(vA));
-
-    auto compare = [&](Expr res, std::function<float(float, float)> op) -> bool {
-=======
   SECTION("Scalar reductions <= 32 Elements") {
     graph->clear();
     values.clear();
@@ -98,32 +88,18 @@
     auto genericInpExpr = graph->constant({1, 1, (int)genericInp.size()}, inits::fromVector(genericInp));
 
     auto compare = [&](Expr res, std::vector<T> inp, std::function<float(float, float)> op) -> bool {
->>>>>>> 3b468e46
       if (res->shape().elements() != 1)
           return false;
       float val = res->val()->get(0);
       
-<<<<<<< HEAD
-      float reduced = vA[0];
-      for(const auto val : vA) {
-        reduced = op(reduced, val);
-=======
       float reduced = inp[0];
       for(int i = 1; i < inp.size(); ++i) {
         reduced = op(reduced, inp[i]);
->>>>>>> 3b468e46
       }
       return floatApprox(reduced, val);
     };
 
     // @TODO: add all operators here for completeness
-<<<<<<< HEAD
-    auto maxReduce = max(a, -1);
-
-    graph->forward();
-
-    CHECK(compare(maxReduce, [](float a, float b) {return std::max(a, b);}));
-=======
     auto maxReduce = max(maxInpExpr, /*axis*/ -1);
     auto minReduce = min(minInpExpr, /*axis*/ -1);
     auto prodReduce = prod(prodInpExpr, /*axis*/ -1);
@@ -143,7 +119,6 @@
     CHECK(compare(sumReduce, sumInp, [](float a, float b) {return a + b;}));
     CHECK(floatApprox(expectedMean, meanReduce->val()->get(0)));
     CHECK(floatApprox(expectedLogSumExp, logSumExpReduce->val()->get(0)));
->>>>>>> 3b468e46
   }
 
   SECTION("elementwise binary operators with broadcasting") {
@@ -377,15 +352,11 @@
     s2->val()->get(values); CHECK(values == vS2);
 
     CHECK(m3->val()->scalar() == 9);
-    auto floatApproxLocal = [](T x, T y) -> bool { return x == Approx(y).margin(0.004); };
-
-<<<<<<< HEAD
-=======
+
     // The two tests below were changed to use this approx function since they originally failed
     // on a Titan V. The margin was increased to allow the tests to pass.
     auto floatApproxLocal = [](T x, T y) -> bool { return x == Approx(y).margin(0.004); };
 
->>>>>>> 3b468e46
     s4->val()->get(values); CHECK(std::equal(values.begin(), values.end(), vS4.begin(), floatApproxLocal));
     v5->val()->get(values); CHECK(values == vV5);
     m6->val()->get(values); CHECK(values == vM6);
