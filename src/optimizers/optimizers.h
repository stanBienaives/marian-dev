--- conflicted
+++ resolved
@@ -27,35 +27,16 @@
     if(clipper_)
       clipper_->clip(grads);
 
-<<<<<<< HEAD
-    multiplyFactor_ = multiplyFactor; //In case we want to add a multiply factor to our learning rate
+    // In case we want to add a multiply factor to our learning rate
+    multiplyFactor_ = multiplyFactor; 
     updateImpl(params, grads);
   }
 
-  virtual void actAfterEpoch(TrainingState& state) {
-    eta_ = state.eta;
-  }
-
-  virtual void actAfterBatches(TrainingState& state) {
-    eta_ = state.eta;
-  }
-
-  virtual void actAfterStalled(TrainingState& state) {
-    eta_ = state.eta;
-  }
-=======
-    // In case we want to add a multiply factor to our learning rate
-    multiplyFactor_ = multiplyFactor;
-
-    updateImpl(params, grads);
-  }
-
-  void actAfterEpoch(TrainingState& state) { eta_ = state.eta; }
-  void actAfterBatches(TrainingState& state) { eta_ = state.eta; }
-  void actAfterStalled(TrainingState& state) { eta_ = state.eta; }
+  virtual void actAfterEpoch(TrainingState& state) { eta_ = state.eta; }
+  virtual void actAfterBatches(TrainingState& state) { eta_ = state.eta; }
+  virtual void actAfterStalled(TrainingState& state) { eta_ = state.eta; }
 
   void setParams(const std::vector<float>& params) { parseParams(params); }
->>>>>>> de300f5c
 
 protected:
   virtual void updateImpl(Tensor params, Tensor grads) = 0;
@@ -63,14 +44,10 @@
 
   // Learning rate
   float eta_;
-<<<<<<< HEAD
-  float multiplyFactor_; //Compensates for larger batch
-=======
   // Compensates for larger batch
   float multiplyFactor_;
   // Clip gradient norm
   Ptr<ClipperBase> clipper_;
->>>>>>> de300f5c
 };
 
 class Sgd : public OptimizerBase {
@@ -126,23 +103,12 @@
 // https://arxiv.org/pdf/1412.6980v8.pdf
 class Adam : public OptimizerBase {
 public:
-<<<<<<< HEAD
-  template <typename... Args>
-  Adam(float eta, Args... args)
-      : OptimizerBase(eta, args...),
-        beta1_(Get(keywords::beta1, 0.9, args...)),
-        beta2_(Get(keywords::beta2, 0.98, args...)),
-        eps_(Get(keywords::eps, 1e-9, args...)),
-        t_(0) {}
-=======
   Adam(float eta, Ptr<ClipperBase> clipper = nullptr)
       : OptimizerBase(eta, clipper), t_(0) {}
->>>>>>> de300f5c
 
 private:
   void updateImpl(Tensor params, Tensor grads);
 
-<<<<<<< HEAD
   virtual void actAfterEpoch(TrainingState& state) {
     OptimizerBase::actAfterEpoch(state);
     if(state.reset)
@@ -164,10 +130,6 @@
 private:
   void resetStats();
 
-  float beta1_;
-  float beta2_;
-  float eps_;
-=======
   virtual void parseParams(const std::vector<float>& params) {
     if(params.size() > 0)
       beta1_ = params[0];
@@ -180,7 +142,6 @@
   float beta1_ = 0.9;
   float beta2_ = 0.999;
   float eps_ = 1e-8;
->>>>>>> de300f5c
   size_t t_;
 
   Ptr<TensorAllocator> mtAlloc_;
