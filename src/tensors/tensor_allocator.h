--- conflicted
+++ resolved
@@ -75,14 +75,8 @@
 
   void allocate(/*out*/ Tensor& t, Shape shape, Type type = Type::float32) {
     if(!t || t->shape() != shape) {
-<<<<<<< HEAD
-      int size = shape.elements();
-      auto mem = allocator_->alloc(size, type);
-      t = TensorBase::New(mem, shape, type, backend_);
-=======
       auto mem = allocator_->alloc(requiredBytes(shape, type));
       t = Tensor(TensorBase::New(mem, shape, type, backend_));
->>>>>>> 9a4f7843
     }
   }
 
