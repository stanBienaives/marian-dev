--- conflicted
+++ resolved
@@ -654,63 +654,40 @@
   }
 }
 
-/* Recursive template to implement LoopBeforeAxis. */
-template <class Backend, int Before> struct LoopBeforeAxisImpl {
-  static inline void Loop(
-      const functional::Shape &outShape, int outBase,
-      const functional::Shape &inShape, int inBase,
-      const functional::Shape &idxShape, int idxBase,
-      int axisCPU,
-      Backend backend) {
-    // Loop over this dimension.
-    const int dim = axisCPU - Before;
-    if (dim < 0) {
-      // This template is instantiated for every possible dimension, typically
-      // more than before the axis.
-      LoopBeforeAxisImpl<Backend, Before - 1>::Loop(outShape, outBase, inShape, inBase, idxShape, idxBase, axisCPU, backend);
-    } else {
-      const int outStride = outShape.stride(dim);
-      const int end = outShape.dim(dim);
-      const int inStride = inShape.stride(dim);
-      const int idxStride = idxShape.bstride(dim);
-      for (int i = 0; i < end; ++i) {
-        LoopBeforeAxisImpl<Backend, Before - 1>::Loop(outShape, outBase, inShape, inBase, idxShape, idxBase, axisCPU, backend);
-        outBase += outStride;
-        inBase += inStride;
-        idxBase += idxStride;
-      }
-    }
-  }
-};
-
-/* We're at the axis, call the functor. */
-template <class Backend> struct LoopBeforeAxisImpl<Backend, 0> {
-  static inline void Loop(
-      const functional::Shape &, int outBase,
-      const functional::Shape &, int inBase,
-      const functional::Shape &, int idxBase,
-      int /*axisCPU*/,
-      Backend backend) {
-    backend(outBase, inBase, idxBase);
-  }
-};
-
-/* Jointly loop over dimensions [0, axisCPU) of three tensors out, in, and
- * indices.  Call the Backend functor for each iteration of the loop.
- * Backend is a functor taking the tensors and base indices into them:
- * Backend::operator()(
- *   int out_base,
- *   int in_base,
- *   int indices_base);
- */
-template <class Backend> inline void LoopBeforeAxis(
-    const functional::Shape &outShape,
-    const functional::Shape &inShape,
-    const functional::Shape &idxShape,
-    int axisCPU,
-    Backend backend) {
-  LoopBeforeAxisImpl<Backend, functional::Shape::size()>::Loop(outShape, 0, inShape, 0, idxShape, 0, axisCPU, backend);
-}
+#if 0 // this version seems to actually be buggy, but also not used in decoding?
+// Optimized version of Select for axis=2
+// @TODO: make this generally fast without this special version
+void SelectAxis2(Tensor out,
+             const Tensor in,
+             const Tensor indices) {
+
+  std::cerr << indices->debug() << std::endl;
+
+  matchOrAbort<IndexType>(indices->type());
+
+  functional::Shape outShape = out->shape();
+  functional::Shape inShape = in->shape();
+
+  auto idxData = indices->data<IndexType>();
+  auto odata = out->data();
+  const auto idata = in->data();
+
+  int size = outShape[3];
+
+  for(int k = 0; k < outShape[0]; ++k) {
+    for(int j = 0; j < outShape[1]; ++j) {
+      int outOffset = k * j * outShape[2] * size + j * outShape[2] * size;
+      int inOffset = k * j * inShape[2] * size + j * inShape[2] * size;
+      for(int i = 0; i < outShape[2]; ++i) {
+        auto idx = idxData[i];
+        int outIndex = outOffset +   i * size;
+        int inIndex  = inOffset  + idx * size;
+        std::copy(idata + inIndex, idata + inIndex + size, odata + outIndex);
+      }
+    }
+  }
+}
+#endif
 
 void Select(Tensor out,
             const Tensor in,
@@ -719,50 +696,19 @@
 
   matchOrAbort<IndexType>(indices->type());
 
+  // @TODO: make this efficient
   functional::Shape outShape = out->shape();
   functional::Shape inShape  = in->shape();
   functional::Shape idxShape = indices->shape();
-
+  int length = outShape.elements();
+
+  functional::Array<int, functional::Shape::size()> dims;
   int axisCPU = (int)(axis + functional::Shape::size() - out->shape().size());
 
-  // Are all index dimensions 1 after the axis?
-  bool flatIndices = true;
-  // Total dimensionality of input and output after the axis.
-  int afterAxis = 1;
-  for (int i = axisCPU + 1; i < functional::Shape::size(); ++i) {
-    afterAxis *= outShape[i];
-    if (idxShape[i] != 1) {
-      flatIndices = false;
-    }
-  }
-  /* Faster version based on copying. Requirements:
-   * input is contiguous for every dimension after the axis.
-   * output is contiguous for every dimension after the axis.
-   * indices have shape 1 for every dimension after the axis.
-   */
-  if (afterAxis == inShape.stride(axisCPU) && afterAxis == outShape.stride(axisCPU) && flatIndices) {
-    const int end = outShape.dim(axisCPU);
-    const int outStride = outShape.stride(axisCPU);
-    const int idxStride = idxShape.bstride(axisCPU);
-    // Loop over all dimensions before the axis.
-    LoopBeforeAxis(outShape, inShape, idxShape, axisCPU,
-        [out, in, indices, afterAxis, end, outStride, idxStride](int outBase, int inBase, int idxBase) {
-          // Loop over the axis dimension.
-          for (int i = 0; i < end; ++i) {
-            int index = indices->data<IndexType>()[idxBase];
-            // Loop over all dimensions after the axis.
-            std::copy(in->data() + inBase + index * afterAxis, in->data() + inBase + index * afterAxis + afterAxis, out->data() + outBase);
-            outBase += outStride;
-            idxBase += idxStride;
-          }
-        });
-    return;
-  }
-
-  // @TODO: make this efficient
-  int length = outShape.elements();
-  // Loop over outer dimensions (those before the axis).
-  functional::Array<int, functional::Shape::size()> dims;
+#if 0 // buggy but not really used?
+  if(axisCPU == 2 && outShape == idxShape) // specialization for axis==2 when there is no broadcasting, @TODO to be removed once we have a faster implementation below
+    return SelectAxis2(out, in, indices);
+#endif
 
   for(int index = 0; index < length; ++index) {
     outShape.dims(index, dims);                                // compute dimension-based indices from global index;
@@ -1119,11 +1065,7 @@
 #pragma omp simd
     for(int i = 0; i < cols; ++i) {
       float t = alpha[alphaStride * i] * ((sp[i] - mean) / sigma);
-<<<<<<< HEAD
-      if(hasBeta) {
-=======
       if(hasBeta)
->>>>>>> c41b18c1
         t += beta[betaStride * i];
 
       so[i] = t;
