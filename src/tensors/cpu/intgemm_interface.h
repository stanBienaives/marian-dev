--- conflicted
+++ resolved
@@ -67,17 +67,11 @@
 
     set_name(input->name());
     // Check if arguments are not null
-<<<<<<< HEAD
-    ABORT_IF(child(0) == nullptr, "A cannot be null");
-    ABORT_IF(child(1) == nullptr, "Quant mult of B cannot be null");
-    ABORT_IF(input->shape()[-1] %8 != 0, "Columns of matrix: " + input->type() + " must be multiple of 8.");
-=======
     if (!transposed_) {
       ABORT_IF(input->shape()[-1] %8 != 0, "Columns of matrix: " + input->type() + " must be multiple of 8.");
     } else {
       ABORT_IF((input->shape().elements()/input->shape()[-1]) %8 != 0, "Rows of matrix: " + input->type() + " must be multiple of 8.");
     }
->>>>>>> a5463ed1
   }
 
   NodeOps forwardOps() override {
@@ -495,14 +489,8 @@
   Expr bQuantMult = quantMult<vtype>(b);
   Expr bQuant = nullptr;
   if (isIntgemm(bElementType)) {
-<<<<<<< HEAD
-    //This is the case where we already run SelectColumnB or we loaded a prepacked model.
-    //We ignore a transpose argument here, because we do not support it.
-    ABORT_IF(transB, "Transpose on prepareB not currently supported");
-=======
     // This is the case where we already run SelectColumnB or we loaded a prepacked model.
     // We ignore a transpose argument here, because we should have already transposed the matrix!
->>>>>>> a5463ed1
     bQuant = b;
   } else {
     bQuant = prepareB<vtype>(b, bQuantMult, scale, transB);
