#pragma once

#include <string>

#include "layers/generic.h"

namespace marian {

<<<<<<< HEAD
class ConvPoolingBase {
  public:
    ConvPoolingBase(const std::string& name)
      : name_(name)
    {
    }

  protected:
    virtual Expr convert2Marian(Expr x, Expr originalX) {
      std::vector<size_t> newIndeces;
      int batchDim = x->shape()[0];
      int sentenceDim = x->shape()[2];

      auto pooled = reshape(x, {batchDim * sentenceDim, x->shape()[3], 1, x->shape()[1]});

      for (int t = 0; t < sentenceDim; ++t) {
        for (int b = 0; b < batchDim; ++b) {
          newIndeces.push_back(b * sentenceDim + t);
        }
      }

      return reshape(rows(pooled, newIndeces), originalX->shape());
    }

    virtual Expr convert2NCHW(Expr x) {
      std::vector<size_t> newIndeces;
      int batchDim = x->shape()[0];
      int sentenceDim = x->shape()[2];

      for (int b = 0; b < batchDim; ++b) {
        for (int t = 0; t < sentenceDim; ++t) {
          newIndeces.push_back((t * batchDim) + b);
        }
      }

      Shape shape({batchDim, 1, sentenceDim, x->shape()[1]});
      return  reshape(rows(x, newIndeces), shape);
    }

    virtual Expr operator()(Expr x, Expr mask) = 0;

  protected:
    std::string name_;

};

class Convolution : public ConvPoolingBase {
  public:
    Convolution(
      const std::string name,
      int kernelHeight = 3,
      int kernelWidth = 3,
      int kernelNum = 1,
      int paddingHeight = 0,
      int paddingWidth = 0,
      int strideHeight = 1,
      int strideWidth = 1)
      : ConvPoolingBase(name),
        kernelHeight_(kernelHeight),
        kernelWidth_(kernelWidth),
        kernelNum_(kernelNum),
        strideHeight_(strideHeight),
        strideWidth_(strideWidth),
        paddingHeight_(paddingHeight),
        paddingWidth_(paddingWidth)
    {
    }

    Expr operator()(Expr x) {
      auto graph = x->graph();
=======
class Convolution {
public:
  Convolution(const std::string& name,
              int kernelHeight = 3,
              int kernelWidth = 3,
              int kernelNum = 1,
              int depth = 1)
      : name_(name),
        depth_(depth),
        kernelHeight_(kernelHeight),
        kernelWidth_(kernelWidth),
        kernelNum_(kernelNum) {}

  Expr operator()(Expr x) {
    params_.clear();
    auto graph = x->graph();
>>>>>>> 64224100

    int layerIn = x->shape()[1];

<<<<<<< HEAD
      auto kernel = graph->param(name_,
          {layerIn, kernelNum_, kernelHeight_, kernelWidth_},
          keywords::init=inits::glorot_uniform);
      auto bias = graph->param(name_ + "_bias",  {1, kernelNum_, 1, 1},
                               keywords::init=inits::zeros);

      auto output = convolution(x, kernel, bias,
                                paddingHeight_, paddingWidth_,
                                strideHeight_, strideWidth_);
=======
    auto kernel
        = graph->param(name_ + "_kernels",
                       {layerIn, kernelNum_, kernelHeight_, kernelWidth_},
                       keywords::init = inits::glorot_uniform);
    auto bias = graph->param(
        name_ + "_bias", {1, kernelNum_, 1, 1}, keywords::init = inits::zeros);
    params_.push_back(kernel);
    params_.push_back(bias);

    auto output = convolution(x, kernel, bias);
>>>>>>> 64224100

    return output;
  }

<<<<<<< HEAD
    Expr operator()(Expr x, Expr mask) {
      return this->operator()(x, mask, 1);
    }

    Expr operator()(Expr x, Expr mask, int n) {
      auto graph = x->graph();

      auto masked = x * mask;
      auto xNCHW = convert2NCHW(masked);
      auto maskNCHW = convert2NCHW(mask);

      int layerIn = xNCHW->shape()[1];

      Expr input = xNCHW;
      for (int i = 0; i < n; ++i) {
        auto kernel = graph->param(name_ + std::to_string(i),
            {layerIn, kernelNum_, kernelHeight_, kernelWidth_},
            keywords::init=inits::glorot_uniform);
        auto bias = graph->param(name_ + std::to_string(i) + "_bias",  {1, kernelNum_, 1, 1},
                                keywords::init=inits::zeros);

        auto output = convolution(input, kernel, bias,
            paddingHeight_, paddingWidth_,
            strideHeight_, strideWidth_);
        input = tanh(input + output) * maskNCHW;
      }

      return convert2Marian(input, x);
    }

  protected:
    int depth_;
    int kernelHeight_;
    int kernelWidth_;
    int kernelNum_;
    int strideHeight_;
    int strideWidth_;
    int paddingHeight_;
    int paddingWidth_;
};


class Pooling : public ConvPoolingBase {
public:
  Pooling(
      const std::string name,
      const std::string type,
      int height = 1,
      int width = 1,
      int paddingHeight = 0,
      int paddingWidth = 0,
      int strideHeight = 1,
      int strideWidth = 1)
    : ConvPoolingBase(name),
      type_(type),
      height_(height),
      width_(width),
      paddingHeight_(paddingHeight),
      paddingWidth_(paddingWidth),
      strideHeight_(strideHeight),
      strideWidth_(strideWidth)
  {
  }

    Expr operator()(Expr x) {
      if (type_ == "max_pooling") {
        return max_pooling(x,
                  height_, width_,
                  paddingHeight_, paddingWidth_,
                  strideHeight_, strideWidth_);
      } else if (type_ == "avg_pooling") {
        return avg_pooling(x,
                   height_, width_,
                   paddingHeight_, paddingWidth_,
                   strideHeight_, strideWidth_);
      }
      return nullptr;
    }

    Expr operator()(Expr x, Expr mask) {
      auto masked = x * mask;

      auto xNCHW = convert2NCHW(masked);

      Expr output;
      if (type_ == "max_pooling") {
        output = max_pooling(xNCHW, height_, width_,
                             paddingHeight_, paddingWidth_,
                             strideHeight_, strideWidth_);
      } else if (type_ == "avg_pooling") {
        output = avg_pooling(xNCHW, height_, width_,
                             paddingHeight_, paddingWidth_,
                             strideHeight_, strideWidth_);
      }

      return convert2Marian(output, x) * mask;
    }

  protected:
    std::string type_;
    int height_;
    int width_;
    int paddingHeight_;
    int paddingWidth_;
    int strideHeight_;
    int strideWidth_;
};


class MultiConvolution : public ConvPoolingBase {
  public:
    MultiConvolution(
      const std::string& name,
      int kernelHeight,
      std::vector<int> kernelWidths,
      std::vector<int> kernelNums)
      : ConvPoolingBase(name),
        size_(kernelNums.size()),
        kernelHeight_(kernelHeight),
        kernelWidths_(kernelWidths),
        kernelNums_(kernelNums)
    {
    }

    Expr operator()(Expr x, Expr mask) {
      auto graph = x->graph();

      auto masked = x * mask;
      auto xNCHW = convert2NCHW(masked);
      auto maskNCHW = convert2NCHW(mask);

      int layerIn = xNCHW->shape()[1];
      Expr input = xNCHW;
      std::vector<Expr> outputs;

      for (int i = 0; i < size_; ++i) {
        int kernelWidth = kernelWidths_[i];
        int kernelDim = kernelNums_[i];
        int padWidth = kernelWidth / 2;

        auto kernel = graph->param(name_ + std::to_string(i),
            {layerIn, kernelDim, kernelWidth, x->shape()[1]},
             keywords::init=inits::glorot_uniform);
        auto bias = graph->param(name_ + std::to_string(i) + "_bias",  {1, kernelDim, 1, 1},
                                 keywords::init=inits::zeros);

        auto output = convolution(input, kernel, bias, padWidth, 0, 1, 1);
        auto relued = relu(output);
        // auto output2 = max_pooling(relued, 5, 1, 0, 0, 5, 1);
        auto output2 = max_pooling2(relued, maskNCHW, 5, kernelWidth % 2 == 0);

        outputs.push_back(output2);
      }

      auto concated = concatenate(outputs, 1);

      return concated;
    }

  private:
    std::string name_;
    int size_;

  protected:
    int kernelHeight_;
    std::vector<int> kernelWidths_;
    std::vector<int> kernelNums_;
};

=======
  Expr operator()(Expr x, Expr mask) {
    params_ = {};

    auto graph = x->graph();

    std::vector<size_t> newIndeces;
    int batchDim = x->shape()[0];
    int sentenceDim = x->shape()[2];

    for(int b = 0; b < batchDim; ++b) {
      for(int t = 0; t < sentenceDim; ++t) {
        newIndeces.push_back((t * batchDim) + b);
      }
    }

    auto masked = reshape(
        x * mask, {batchDim * sentenceDim, x->shape()[1], 1, x->shape()[3]});
    auto shuffled_X = reshape(rows(masked, newIndeces),
                              {batchDim, 1, sentenceDim, x->shape()[1]});
    auto shuffled_mask = reshape(rows(mask, newIndeces),
                                 {batchDim, 1, sentenceDim, mask->shape()[1]});

    Expr previousInput = shuffled_X;

    std::string kernel_name = name_ + "kernels";
    auto kernel = graph->param(kernel_name,
                               {kernelNum_, kernelHeight_, kernelWidth_},
                               keywords::init = inits::glorot_uniform);
    auto bias = graph->param(
        name_ + "_bias", {1, kernelNum_, 1, 1}, keywords::init = inits::zeros);
    params_.push_back(kernel);
    params_.push_back(bias);

    auto input = previousInput * shuffled_mask;
    previousInput = convolution(input, kernel, bias);

    auto reshapedOutput
        = reshape(previousInput,
                  {previousInput->shape()[0] * previousInput->shape()[2],
                   previousInput->shape()[1],
                   1,
                   x->shape()[3]});

    newIndeces.clear();
    for(int t = 0; t < sentenceDim; ++t) {
      for(int b = 0; b < batchDim; ++b) {
        newIndeces.push_back(b * previousInput->shape()[2] + t);
      }
    }

    auto reshaped = reshape(rows(reshapedOutput, newIndeces),
                            {x->shape()[0],
                             previousInput->shape()[1],
                             x->shape()[2],
                             x->shape()[3]});
    // debug(reshaped, "RESHAPED");
    return reshaped * mask;
  }

private:
  std::vector<Expr> params_;
  std::string name_;

protected:
  int depth_;
  int kernelHeight_;
  int kernelWidth_;
  int kernelNum_;
};

class MaxPooling {
public:
  MaxPooling(const std::string& name,
             int height = 1,
             int width = 1,
             int strideHeight = 1,
             int strideWidth = 1)
      : name_(name),
        height_(height),
        width_(width),
        strideHeight_(strideHeight),
        strideWidth_(strideWidth) {}

  Expr operator()(Expr x) {
    params_ = {};
    return max_pooling(x, height_, width_, 0, 0, strideHeight_, strideWidth_);
  }

private:
  std::vector<Expr> params_;
  std::string name_;

protected:
  int height_;
  int width_;
  int strideHeight_;
  int strideWidth_;
};

// class Pooling : public Layer {
// public:
// Pooling(const std::string& name)
// : Layer(name) {
// }

// Expr operator()(Expr x, Expr xMask) {
// params_ = {};

// std::vector<size_t> newIndeces;
// int batchDim = x->shape()[0];
// int sentenceDim = x->shape()[2];

// for (int b = 0; b < batchDim; ++b) {
// for (int t = 0; t < sentenceDim; ++t) {
// newIndeces.push_back((t * batchDim) + b);
// }
// }

// auto masked = reshape(x * xMask, {batchDim * sentenceDim, x->shape()[1], 1,
// x->shape()[3]});
// auto newX = reshape(rows(masked, newIndeces), {batchDim, x->shape()[1],
// sentenceDim, 1});

// auto pooled = reshape(avg_pooling(newX), {batchDim * sentenceDim,
// x->shape()[1], 1, x->shape()[3]});

// newIndeces.clear();
// for (int t = 0; t < sentenceDim; ++t) {
// for (int b = 0; b < batchDim; ++b) {
// newIndeces.push_back(b * sentenceDim + t);
// }
// }

// auto reshaped = reshape(rows(pooled, newIndeces), x->shape());
// return reshaped * xMask;
// }
// };
>>>>>>> 64224100
}<|MERGE_RESOLUTION|>--- conflicted
+++ resolved
@@ -6,7 +6,6 @@
 
 namespace marian {
 
-<<<<<<< HEAD
 class ConvPoolingBase {
   public:
     ConvPoolingBase(const std::string& name)
@@ -77,28 +76,8 @@
 
     Expr operator()(Expr x) {
       auto graph = x->graph();
-=======
-class Convolution {
-public:
-  Convolution(const std::string& name,
-              int kernelHeight = 3,
-              int kernelWidth = 3,
-              int kernelNum = 1,
-              int depth = 1)
-      : name_(name),
-        depth_(depth),
-        kernelHeight_(kernelHeight),
-        kernelWidth_(kernelWidth),
-        kernelNum_(kernelNum) {}
-
-  Expr operator()(Expr x) {
-    params_.clear();
-    auto graph = x->graph();
->>>>>>> 64224100
-
-    int layerIn = x->shape()[1];
-
-<<<<<<< HEAD
+      int layerIn = x->shape()[1];
+
       auto kernel = graph->param(name_,
           {layerIn, kernelNum_, kernelHeight_, kernelWidth_},
           keywords::init=inits::glorot_uniform);
@@ -108,23 +87,10 @@
       auto output = convolution(x, kernel, bias,
                                 paddingHeight_, paddingWidth_,
                                 strideHeight_, strideWidth_);
-=======
-    auto kernel
-        = graph->param(name_ + "_kernels",
-                       {layerIn, kernelNum_, kernelHeight_, kernelWidth_},
-                       keywords::init = inits::glorot_uniform);
-    auto bias = graph->param(
-        name_ + "_bias", {1, kernelNum_, 1, 1}, keywords::init = inits::zeros);
-    params_.push_back(kernel);
-    params_.push_back(bias);
-
-    auto output = convolution(x, kernel, bias);
->>>>>>> 64224100
 
     return output;
   }
 
-<<<<<<< HEAD
     Expr operator()(Expr x, Expr mask) {
       return this->operator()(x, mask, 1);
     }
@@ -273,7 +239,6 @@
 
         auto output = convolution(input, kernel, bias, padWidth, 0, 1, 1);
         auto relued = relu(output);
-        // auto output2 = max_pooling(relued, 5, 1, 0, 0, 5, 1);
         auto output2 = max_pooling2(relued, maskNCHW, 5, kernelWidth % 2 == 0);
 
         outputs.push_back(output2);
@@ -284,153 +249,12 @@
       return concated;
     }
 
-  private:
-    std::string name_;
+
+  protected:
     int size_;
-
-  protected:
     int kernelHeight_;
     std::vector<int> kernelWidths_;
     std::vector<int> kernelNums_;
 };
 
-=======
-  Expr operator()(Expr x, Expr mask) {
-    params_ = {};
-
-    auto graph = x->graph();
-
-    std::vector<size_t> newIndeces;
-    int batchDim = x->shape()[0];
-    int sentenceDim = x->shape()[2];
-
-    for(int b = 0; b < batchDim; ++b) {
-      for(int t = 0; t < sentenceDim; ++t) {
-        newIndeces.push_back((t * batchDim) + b);
-      }
-    }
-
-    auto masked = reshape(
-        x * mask, {batchDim * sentenceDim, x->shape()[1], 1, x->shape()[3]});
-    auto shuffled_X = reshape(rows(masked, newIndeces),
-                              {batchDim, 1, sentenceDim, x->shape()[1]});
-    auto shuffled_mask = reshape(rows(mask, newIndeces),
-                                 {batchDim, 1, sentenceDim, mask->shape()[1]});
-
-    Expr previousInput = shuffled_X;
-
-    std::string kernel_name = name_ + "kernels";
-    auto kernel = graph->param(kernel_name,
-                               {kernelNum_, kernelHeight_, kernelWidth_},
-                               keywords::init = inits::glorot_uniform);
-    auto bias = graph->param(
-        name_ + "_bias", {1, kernelNum_, 1, 1}, keywords::init = inits::zeros);
-    params_.push_back(kernel);
-    params_.push_back(bias);
-
-    auto input = previousInput * shuffled_mask;
-    previousInput = convolution(input, kernel, bias);
-
-    auto reshapedOutput
-        = reshape(previousInput,
-                  {previousInput->shape()[0] * previousInput->shape()[2],
-                   previousInput->shape()[1],
-                   1,
-                   x->shape()[3]});
-
-    newIndeces.clear();
-    for(int t = 0; t < sentenceDim; ++t) {
-      for(int b = 0; b < batchDim; ++b) {
-        newIndeces.push_back(b * previousInput->shape()[2] + t);
-      }
-    }
-
-    auto reshaped = reshape(rows(reshapedOutput, newIndeces),
-                            {x->shape()[0],
-                             previousInput->shape()[1],
-                             x->shape()[2],
-                             x->shape()[3]});
-    // debug(reshaped, "RESHAPED");
-    return reshaped * mask;
-  }
-
-private:
-  std::vector<Expr> params_;
-  std::string name_;
-
-protected:
-  int depth_;
-  int kernelHeight_;
-  int kernelWidth_;
-  int kernelNum_;
-};
-
-class MaxPooling {
-public:
-  MaxPooling(const std::string& name,
-             int height = 1,
-             int width = 1,
-             int strideHeight = 1,
-             int strideWidth = 1)
-      : name_(name),
-        height_(height),
-        width_(width),
-        strideHeight_(strideHeight),
-        strideWidth_(strideWidth) {}
-
-  Expr operator()(Expr x) {
-    params_ = {};
-    return max_pooling(x, height_, width_, 0, 0, strideHeight_, strideWidth_);
-  }
-
-private:
-  std::vector<Expr> params_;
-  std::string name_;
-
-protected:
-  int height_;
-  int width_;
-  int strideHeight_;
-  int strideWidth_;
-};
-
-// class Pooling : public Layer {
-// public:
-// Pooling(const std::string& name)
-// : Layer(name) {
-// }
-
-// Expr operator()(Expr x, Expr xMask) {
-// params_ = {};
-
-// std::vector<size_t> newIndeces;
-// int batchDim = x->shape()[0];
-// int sentenceDim = x->shape()[2];
-
-// for (int b = 0; b < batchDim; ++b) {
-// for (int t = 0; t < sentenceDim; ++t) {
-// newIndeces.push_back((t * batchDim) + b);
-// }
-// }
-
-// auto masked = reshape(x * xMask, {batchDim * sentenceDim, x->shape()[1], 1,
-// x->shape()[3]});
-// auto newX = reshape(rows(masked, newIndeces), {batchDim, x->shape()[1],
-// sentenceDim, 1});
-
-// auto pooled = reshape(avg_pooling(newX), {batchDim * sentenceDim,
-// x->shape()[1], 1, x->shape()[3]});
-
-// newIndeces.clear();
-// for (int t = 0; t < sentenceDim; ++t) {
-// for (int b = 0; b < batchDim; ++b) {
-// newIndeces.push_back(b * sentenceDim + t);
-// }
-// }
-
-// auto reshaped = reshape(rows(pooled, newIndeces), x->shape());
-// return reshaped * xMask;
-// }
-// };
->>>>>>> 64224100
 }