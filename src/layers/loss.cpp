--- conflicted
+++ resolved
@@ -28,106 +28,7 @@
       return New<MeanMultiRationalLoss>();
     else
       ABORT("Unknown multi-loss-type {}", multiLossType);
-
-<<<<<<< HEAD
-  if(smoothing_ > 0) {
-    // @TODO: add this to CE kernels instead
-    // Accumulation in float, so we are safe for mixed precision
-    auto ceq = mean(logsoftmax(logits), /*axis=*/ -1);
-    ce = (1.f - smoothing_) * ce - smoothing_ * ceq;
-  }
-
-  if(mask)
-    ce = ce * mask;
-
-  if(weights)
-    ce = ce * weights;
-
-  return ce;
-}
-
-Expr CrossEntropyMeanLoss::getCost(Expr logits,
-                                   Expr indices,
-                                   Expr mask,
-                                   Expr weights) {
-  auto ce = getCrossEntropy(logits, indices, mask, weights);
-  // Time axis (words): -3
-  // Batch axis (sentences): -2
-  // if(weights) {
-  //   return sum(sum(ce, /*axis =*/ -3) /*axis =*/ -2);
-  //          / sum(mean(mask * weights, /*axis =*/ -3) /*axis =*/ -2);
-  // }
-  // else {
-    // Cast to float32 before any summation
-    return mean(sum(cast(ce, Type::float32), /*axis =*/ -3), /*axis =*/ -2);
-  // }
-}
-
-Expr CrossEntropyMeanWordsLoss::getCost(Expr logits,
-                                        Expr indices,
-                                        Expr mask,
-                                        Expr weights) {
-  auto ce = getCrossEntropy(logits, indices, mask, weights);
-  // if(weights) {
-  //   return (sum(sum(ce, /*axis =*/ -3), /*axis =*/ -2)
-  //          / sum(sum(mask * weights, /*axis =*/ -3), /*axis =*/ -2));
-  // }
-  // else {
-    // Cast to float32 before any summation
-    return sum(sum(cast(ce, Type::float32), /*axis =*/ -3), /*axis =*/ -2) // sum CE over all words in the batch
-           / sum(sum(cast(mask, Type::float32), /*axis =*/ -3), /*axis =*/ -2); // divide by number of words (sum over mask)
-  // }
-}
-
-Expr CrossEntropySumLoss::getCost(Expr logits,
-                                  Expr indices,
-                                  Expr mask,
-                                  Expr weights) {
-  auto ce = getCrossEntropy(logits, indices, mask, weights);
-  // if(weights) {
-  //   return sum(sum(ce, /*axis =*/ -3), /*axis =*/ -2)
-  //          / mean(mean(mask * weights, /*axis =*/ -3), /*axis =*/ -2);
-  // }
-  // else {
-    // Cast to float32 before any summation
-    return sum(sum(cast(ce, Type::float32), /*axis =*/ -3), /*axis =*/ -2);
-  // }
-}
-
-Expr PerplexityLoss::getCost(Expr logits,
-                             Expr indices,
-                             Expr mask,
-                             Expr weights) {
-  auto ce = getCrossEntropy(logits, indices, mask, weights);
-  // if(weights) {
-  //   return exp(sum(sum(ce, /*axis =*/ -3), /*axis =*/ -2)
-  //              / sum(sum(mask * weights, /*axis =*/ -3), /*axis =*/ -2));
-  // }
-  // else {
-    // Cast to float32 before any summation
-    return exp(sum(sum(cast(ce, Type::float32), /*axis =*/ -3), /*axis =*/ -2) // sum CE over all words in the batch
-               / sum(sum(cast(mask, Type::float32), /*axis =*/ -3), /*axis =*/ -2)); // divide by number of words (sum over mask)
-  // }
-}
-
-Expr CrossEntropyRescoreLoss::getCost(Expr logits,
-                                      Expr indices,
-                                      Expr mask,
-                                      Expr weights) {
-  auto ce = getCrossEntropy(logits, indices, mask, weights);
-  return -sum(cast(ce, Type::float32), /*axis =*/ -3);
-}
-
-Expr CrossEntropyRescoreMeanLoss::getCost(Expr logits,
-                                          Expr indices,
-                                          Expr mask,
-                                          Expr weights) {
-  auto ce = getCrossEntropy(logits, indices, mask, weights);
-  // divide by number of words in sentence
-  return -sum(cast(ce, Type::float32), /*axis =*/ -3) / sum(cast(mask, Type::float32), /*axis =*/ -3);
-=======
     return nullptr;
->>>>>>> 7e517e2e
 }
 
 }  // namespace marian