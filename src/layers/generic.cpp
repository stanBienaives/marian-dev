#include "marian.h"

#include "layers/generic.h"
#include "layers/constructors.h"
#include "layers/loss.h"
#include "data/factored_vocab.h"
#include "rnn/types.h"     // for State::select()
#include "models/states.h" // for EncoderState
#include "layers/lsh.h"
#include "tensors/cpu/intgemm_interface.h"
#include "tensors/gpu/integer_interface.h"


namespace marian {
  Logits::Logits(Expr logits) : Logits(New<RationalLoss>(logits, nullptr)) {} // single-output constructor from Expr only (RationalLoss has no count)

  Ptr<ExpressionGraph> Logits::graph() const {
    ABORT_IF(logits_.empty(), "Empty logits object??");
    return logits_.front()->loss()->graph();
  }

  // This function assumes that the object holds one or more factor logits.
  // It applies the supplied loss function to each, and then returns the aggregate loss over all factors.
  Expr Logits::applyLossFunction(const Words& labels, const std::function<Expr(Expr/*logits*/, Expr/*indices*/)>& lossFn) const {
    LOG_ONCE(info, "[logits] Applying loss function for {} factor(s)", logits_.size());
    ABORT_IF(empty(), "Attempted to read out logits on empty Logits object");

    auto firstLogits = logits_.front()->loss();
    ABORT_IF(labels.size() * firstLogits->shape()[-1] != firstLogits->shape().elements(),
             "Labels not matching logits shape ({} != {}, {})??",
             labels.size() * firstLogits->shape()[-1],
             firstLogits->shape().elements(),
             firstLogits->shape());

    // base case (no factors)
    if (!factoredVocab_) {
      ABORT_IF(logits_.size() != 1, "Factors without factor mappings??");
      return lossFn(firstLogits, indices(toWordIndexVector(labels)));
    }

    auto numGroups = factoredVocab_->getNumGroups();

    // split labels into individual factor labels
    auto allMaskedFactoredLabels = factorizeWords(labels); // [numGroups][labels.size()] = [numGroups][B... flattened]

    //Expr indices = this->indices(toWordIndexVector(labels));
    // accumulate all CEs for all words that have the factor
    // Memory-wise, this is cheap, all temp objects below are batches of scalars or lookup vectors.
    Expr loss;
    for (size_t g = 0; g < numGroups; g++) {
      if (!logits_[g])
        continue; // empty factor  --@TODO: use an array of indices of non-empty logits_[]
      const auto& maskedFactoredLabels = allMaskedFactoredLabels[g]; // array of (word index, mask)
      auto factorIndices = indices (maskedFactoredLabels.indices); // [B... flattened] factor-label indices, or 0 if factor does not apply
      auto factorMask    = constant(maskedFactoredLabels.masks);   // [B... flattened] loss values get multiplied with 0 for labels that don't have this factor
      auto factorLogits  = logits_[g];                             // [B... * Ug] label-wise loss values (not aggregated yet)
      // For each location in [B...] select [indices[B...]]. If not using factor, select [0] and mask it out next.
      auto factorLoss = lossFn(factorLogits->loss(), factorIndices); // [B... x 1]
      factorLoss = factorLoss * reshape(factorMask, factorLoss->shape()); // mask out factor for words that do not have that factor
      loss = loss ? (loss + factorLoss) : factorLoss; // [B... x 1]
    }
    return loss;
  }

  // This function assumes this object holds a single factor that represents a rational loss (with count).
  //Ptr<RationalLoss> Logits::getRationalLoss() const {
  //  ABORT_IF(logits_.size() != 1 || factoredVocab_, "getRationalLoss() cannot be used on multi-factor outputs");
  //  ABORT_IF(!logits_.front()->count(), "getRationalLoss() used on rational loss without count");
  //  return logits_.front();
  //}

  // get logits for one factor group
  // For groupIndex == 0, the function also requires the shortlist if there is one.
  Expr Logits::getFactoredLogits(size_t groupIndex, Ptr<data::Shortlist> shortlist /*= nullptr*/, const std::vector<IndexType>& hypIndices /*= {}*/, size_t beamSize /*= 0*/) const {
    ABORT_IF(empty(), "Attempted to read out logits on empty Logits object");
    auto sel = logits_[groupIndex]->loss(); // [localBeamSize, 1, dimBatch, dimFactorVocab]

    // normalize for decoding:
    //  - all secondary factors: subtract their max
    //  - lemma: add all maxes of applicable factors
    if (groupIndex > 0) {
      sel = sel - max(sel, -1);
    }
    else {
      auto numGroups = getNumFactorGroups();
      for (size_t g = 1; g < numGroups; g++) {
        auto factorMaxima = max(logits_[g]->loss(), -1);
        auto factorMasks = constant(getFactorMasks(g, shortlist ? shortlist->indices() : std::vector<WordIndex>()));
        sel = sel + factorMaxima * factorMasks; // those lemmas that don't have a factor get multiplied with 0
      }
    }

    // if selIdx are given, then we must reshuffle accordingly
    if (!hypIndices.empty()) // use the same function that shuffles decoder state
      sel = rnn::State::select(sel, hypIndices, (int)beamSize, /*isBatchMajor=*/false);
    return sel;
  }

  // used for breakDown() only
  // Index is flattened
  Tensor Logits::getFactoredLogitsTensor(size_t groupIndex) const {
    ABORT_IF(empty(), "Attempted to read out logits on empty Logits object");
    return logits_[groupIndex]->loss()->val();
  }

  // This function assumes that the object holds one or more factor logits, which are summed up
  // into output-vocab logits according to the factored model (with correct normalization of factors).
  // This is infeasible for realistic factor sets, and therefore only implemented for 1 factor.
  // @TODO: remove altogether
  Expr Logits::getLogits() const {
    ABORT_IF(empty(), "Attempted to read out logits on empty Logits object");
    if (!factoredVocab_) {
      ABORT_IF(logits_.size() != 1, "Factors without factor mappings??");
      return getFactoredLogits(0);
    }

#ifdef FACTOR_FULL_EXPANSION
    // compute normalized factor log probs
    std::vector<Expr> logProbs(logits_.size());
    for (size_t g = 0; g < logits_.size(); g++)
      logProbs[g] = logsoftmax(logits_[g]->loss());
    auto y = concatenate(logProbs, /*axis=*/ -1);

    // sum up the unit logits across factors for each target word
    auto graph = y->graph();
    auto factorMatrix = factoredVocab_->getGlobalFactorMatrix(); // [V x U]
    y = dot_csr(
        y,  // [B x U]
        factorMatrix.shape,
        graph->constant({(int)factorMatrix.weights.size()}, inits::fromVector(factorMatrix.weights), Type::float32),
        graph->constant({(int)factorMatrix.indices.size()}, inits::fromVector(factorMatrix.indices), Type::uint32),
        graph->constant({(int)factorMatrix.offsets.size()}, inits::fromVector(factorMatrix.offsets), Type::uint32),
        /*transB=*/ true); // -> [B x V]

    // mask out gaps
    auto gapLogMask = factoredVocab_->getGapLogMask(); // [V]
    y = y + graph->constant({ (int)gapLogMask.size() }, inits::fromVector(gapLogMask), Type::float32);

    return y;
#else
    ABORT("getLogits() no longer supported for actual factored vocab"); // because it is infeasible
#endif
  }

  void Logits::MaskedFactorIndices::push_back(size_t factorIndex) {
    bool isValid = FactoredVocab::isFactorValid(factorIndex);
    indices.push_back(isValid ? (WordIndex)factorIndex : 0);
    masks.push_back((float)isValid);
  }

  std::vector<Logits::MaskedFactorIndices> Logits::factorizeWords(const Words& words) const { // [numGroups][words.size()] -> breaks encoded Word into individual factor indices
    if (!factoredVocab_) {
      ABORT_IF(logits_.size() != 1, "Factors without factor mappings??");
      return {MaskedFactorIndices(words)};
    }
    auto numGroups = factoredVocab_->getNumGroups();
    std::vector<MaskedFactorIndices> res(numGroups);
    for (size_t g = 0; g < numGroups; g++) {
      auto& resg = res[g];
      resg.reserve(words.size());
      for (const auto& word : words)
        resg.push_back(factoredVocab_->getFactor(word, g));
    }
    return res;
  }

  //// use first factor of each word to determine whether it has a specific factor
  //std::vector<float> Logits::getFactorMasks(const Words& words, size_t factorGroup) const { // 1.0 for words that do have this factor; else 0
  //  std::vector<float> res;
  //  res.reserve(words.size());
  //  for (const auto& word : words) {
  //    auto lemma = factoredVocab_->getFactor(word, 0);
  //    res.push_back((float)factoredVocab_->lemmaHasFactorGroup(lemma, factorGroup));
  //  }
  //  return res;
  //}

  // return a vector of 1 or 0 indicating for each lemma whether it has a specific factor
  // If 'indices' is given, then return the masks for the indices; otherwise for all lemmas
  std::vector<float> Logits::getFactorMasks(size_t factorGroup, const std::vector<WordIndex>& indices) const { // [lemmaIndex] -> 1.0 for words that do have this factor; else 0
    size_t n = indices.empty() ? (factoredVocab_->getGroupRange(0).second - factoredVocab_->getGroupRange(0).first) : indices.size();
    std::vector<float> res;
    res.reserve(n);
    // @TODO: we should rearrange lemmaHasFactorGroup as vector[groups[i] of float; then move this into FactoredVocab
    for (size_t i = 0; i < n; i++) {
      auto lemma = indices.empty() ? i : (indices[i] - factoredVocab_->getGroupRange(0).first);
      res.push_back((float)factoredVocab_->lemmaHasFactorGroup(lemma, factorGroup));
    }
    return res;
  }

  Logits Logits::applyUnaryFunction(const std::function<Expr(Expr)>& f) const { // clone this but apply f to all loss values
    std::vector<Ptr<RationalLoss>> newLogits;
    for (const auto& l : logits_)
      newLogits.emplace_back(New<RationalLoss>(f(l->loss()), l->count()));
    return Logits(std::move(newLogits), factoredVocab_);
  }

  Logits Logits::applyUnaryFunctions(const std::function<Expr(Expr)>& f1, const std::function<Expr(Expr)>& fother) const {
      std::vector<Ptr<RationalLoss>> newLogits;
      bool first = true;
      for (const auto& l : logits_) {
        newLogits.emplace_back(New<RationalLoss>((first?f1:fother)(l->loss()), l->count())); // f1 for first, fother for all others
        first = false;
      }
      return Logits(std::move(newLogits), factoredVocab_);
  }

  // @TODO: code dup with above; we can merge it into applyToRationalLoss()
  Logits Logits::withCounts(const Expr& count) const { // create new Logits with 'count' implanted into all logits_
    std::vector<Ptr<RationalLoss>> newLogits;
    for (const auto& l : logits_)
      newLogits.emplace_back(New<RationalLoss>(l->loss(), count));
    return Logits(std::move(newLogits), factoredVocab_);
  }

  namespace mlp {
    /*private*/ void Output::lazyConstruct(int inputDim) {
      // We must construct lazily since we won't know tying nor input dim in constructor.
      if (Wt_)
        return;

      // this option is only set in the decoder
      if(!lsh_ && options_->hasAndNotEmpty("output-approx-knn")) {
        auto k     = opt<std::vector<int>>("output-approx-knn")[0];
        auto nbits = opt<std::vector<int>>("output-approx-knn")[1];
        lsh_ = New<LSH>(k, nbits);
      }

      auto name = options_->get<std::string>("prefix");
      auto numOutputClasses = options_->get<int>("dim");

      factoredVocab_ = FactoredVocab::tryCreateAndLoad(options_->get<std::string>("vocab", ""));
      if (factoredVocab_) {
        numOutputClasses = (int)factoredVocab_->factorVocabSize();
        LOG_ONCE(info, "[embedding] Factored outputs enabled");
      }

      if(tiedParam_) {
        Wt_ = tiedParam_;
      } else {
        if (graph_->get(name + "_W")) { // support of legacy models that did not transpose
          Wt_ = graph_->param(name + "_W", {inputDim, numOutputClasses}, inits::glorotUniform(true, false));
          isLegacyUntransposedW = true;
        }
        else // this is the regular case:
          Wt_ = graph_->param(name + "_Wt", {numOutputClasses, inputDim}, inits::glorotUniform(false, true));
      }

      if(hasBias_)
        b_ = graph_->param(name + "_b", {1, numOutputClasses}, inits::zeros());

      /*const*/ int lemmaDimEmb = options_->get<int>("lemma-dim-emb", 0);
      ABORT_IF(lemmaDimEmb && !factoredVocab_, "--lemma-dim-emb requires a factored vocabulary");
      if (lemmaDimEmb > 0) { // > 0 means to embed the (expected) word with a different embedding matrix
#define HARDMAX_HACK
#ifdef HARDMAX_HACK
        lemmaDimEmb = lemmaDimEmb & 0xfffffffe; // hack to select hard-max: use an odd number
#endif
        auto range = factoredVocab_->getGroupRange(0);
        auto lemmaVocabDim = (int)(range.second - range.first);
        auto initFunc = inits::glorotUniform(/*fanIn=*/true, /*fanOut=*/false); // -> embedding vectors have roughly unit length
        lemmaEt_ = graph_->param(name + "_lemmaEt", {lemmaDimEmb, lemmaVocabDim}, initFunc); // [L x U] L=lemmaDimEmb; transposed for speed
      }
    }

    Logits Output::applyAsLogits(Expr input) /*override final*/ {
      lazyConstruct(input->shape()[-1]);

      auto affineOrDot = [](Expr x, Expr W, Expr b, bool transA, bool transB) {
        if(b)
          return affine(x, W, b, transA, transB);
        else
          return dot(x, W, transA, transB);
      };

      auto affineOrLSH = [this, affineOrDot](Expr x, Expr W, Expr b, bool transA, bool transB) {
        if(lsh_) {
          ABORT_IF( transA, "Transposed query not supported for LSH");
          ABORT_IF(!transB, "Untransposed indexed matrix not supported for LSH");
          return lsh_->apply(x, W, b); // knows how to deal with undefined bias
        } else {
          return affineOrDot(x, W, b, transA, transB);
        }
      };

      if (shortlist_ && !cachedShortWt_) { // shortlisted versions of parameters are cached within one batch, then clear()ed
<<<<<<< HEAD
        Expr preparedBias = nullptr;
        if ((graph_->getBackend()->isInt8() || matchType<intgemm8>(Wt_->value_type()) )&& graph_->getDeviceId().type == DeviceType::cpu) {
          if (!isLegacyUntransposedW) {
            Wt_ = transpose(Wt_);
            isLegacyUntransposedW = true;
          }
          Expr aQuantMult = nullptr;
          Expr bQuantMult = marian::cpu::integer::quantMult<Type::int8>(Wt_);
          if (isIntgemm(Wt_->value_type())) {
            if (graph_->getBackend()->isPrecomputedAlpha()) {
              aQuantMult = Expression<marian::cpu::integer::fetchAlphaFromModelNodeOp>(Wt_);
              preparedBias = Expression<marian::cpu::integer::PrepareBiasForBNodeOp>(b_, Wt_, aQuantMult, bQuantMult);
            }
            cachedShortWt_ = marian::cpu::integer::selectColumnsB<Type::int8>(Wt_, shortlist_->indices(), -1000.0 /*clip_value currently unused */);
          } else {
            cachedShortWt_ = marian::cpu::integer::prepareB<Type::int8>(Wt_, marian::cpu::integer::quantMult<Type::int8>(Wt_), -1000.0 /*clip_value currently unused */);
            if (graph_->getBackend()->isPrecomputedAlpha()) {
              aQuantMult = Expression<marian::cpu::integer::fetchAlphaFromModelNodeOp>(cachedShortWt_);
              preparedBias = Expression<marian::cpu::integer::PrepareBiasForBNodeOp>(b_, cachedShortWt_, aQuantMult, bQuantMult);
            }
=======
#if COMPILE_CPU
        // Shortlisting with intgemm. We either get float32 Wt_ or intgemm formatted Wt_ (in future implementation potentially)
        // The two cases do exactly the same, with the difference that the first case is for 8bit integers and the second is for 16bit integers
        bool transposed = !isLegacyUntransposedW;
        if ((graph_->getBackend()->isInt8() || matchType<intgemm8>(Wt_->value_type()) )&& graph_->getDeviceId().type == DeviceType::cpu) {
          if (isIntgemm(Wt_->value_type())) { // If we already have intgemm formatted matrix, just select columns from it. Intgemm equivalent of index_select
            std::cerr << "Are we ever here" << std::endl;
            cachedShortWt_ = marian::cpu::integer::selectColumnsB<Type::int8>(Wt_, shortlist_->indices(), -1000.0 /*clip_value currently unused */);
          } else { // Else, convert the Wt_ matrix to intgemm format and then select vocabulary items from it.
            cachedShortWt_ = marian::cpu::integer::prepareB<Type::int8>(Wt_, marian::cpu::integer::quantMult<Type::int8>(Wt_), -1000.0 /*clip_value currently unused */, transposed /*Use different routine as Wt is transposed*/);
>>>>>>> a5463ed1
            cachedShortWt_ = marian::cpu::integer::selectColumnsB<Type::int8>(cachedShortWt_, shortlist_->indices(), -1000.0 /*clip_value currently unused */);
          }
        } else if ((graph_->getBackend()->isInt16() || matchType<intgemm16>(Wt_->value_type()) )&& graph_->getDeviceId().type == DeviceType::cpu) {
          if (isIntgemm(Wt_->value_type())) {
            cachedShortWt_ = marian::cpu::integer::selectColumnsB<Type::int16>(Wt_, shortlist_->indices(), -1000.0 /*clip_value currently unused */);
          } else {
            cachedShortWt_ = marian::cpu::integer::prepareB<Type::int16>(Wt_, marian::cpu::integer::quantMult<Type::int16>(Wt_), -1000.0 /*clip_value currently unused */, transposed /*Use different routine as Wt is transposed*/);
            cachedShortWt_ = marian::cpu::integer::selectColumnsB<Type::int16>(cachedShortWt_, shortlist_->indices(), -1000.0 /*clip_value currently unused */);
          }
        } else if (graph_->getBackend()->isInt8() && graph_->getDeviceId().type == DeviceType::gpu) { // GPU 8bit prepare and index_select
          std::string nodeName = Wt_->name();
          Expr BQuantMult = Expression<marian::gpu::integer::QuantMultNodeOp<marian::gpu::integer::Parameter> >(Wt_, nodeName);
          // Prepare it by just quantizing. We do this py setting tensorcores to FALSE regardless of whether we use them or not.
          // Even when we are using tensorcores, this matrix comes transposed so we don't care rearranging it in RowM format
          Expr Wt_Quantized = Expression<marian::gpu::integer::PrepareNodeOp<marian::gpu::integer::Parameter> >(Wt_, BQuantMult);
          cachedShortWt_ = index_select(Wt_Quantized, isLegacyUntransposedW ? -1 : 0, shortlist_->indices());
          // We need to carry over the QuantizationMultiplier somehow. Create a new node here to do that
          cachedShortWt_ = Expression<marian::gpu::integer::PreparedContainerNodeOp>(cachedShortWt_, BQuantMult);
        } else {
          cachedShortWt_ = index_select(Wt_, isLegacyUntransposedW ? -1 : 0, shortlist_->indices());
        }
<<<<<<< HEAD
        if (preparedBias) {
          cachedShortb_  = index_select(preparedBias ,                             -1, shortlist_->indices());
        } else {
          cachedShortb_  = index_select(b_ ,                             -1, shortlist_->indices());
        }
=======
#else
        cachedShortWt_ = index_select(Wt_, isLegacyUntransposedW ? -1 : 0, shortlist_->indices());
#endif
        if(hasBias_)
          cachedShortb_ = index_select(b_ ,                             -1, shortlist_->indices());
>>>>>>> a5463ed1
      }

      if (factoredVocab_) {
        auto graph = input->graph();

        // project each factor separately
        auto numGroups = factoredVocab_->getNumGroups();
        std::vector<Ptr<RationalLoss>> allLogits(numGroups, nullptr); // (note: null entries for absent factors)
        Expr input1 = input; // [B... x D]
        Expr Plemma = nullptr;     // used for lemmaDimEmb=-1
        Expr inputLemma = nullptr; // used for lemmaDimEmb=-2, -3
        for (size_t g = 0; g < numGroups; g++) {
          auto range = factoredVocab_->getGroupRange(g);
          if (g > 0 && range.first == range.second) // empty entry
            continue;
          ABORT_IF(g > 0 && range.first != factoredVocab_->getGroupRange(g-1).second, "Factor groups must be consecutive (group {} vs predecessor)", g);
          // slice this group's section out of W_
          Expr factorWt, factorB;
          if (g == 0 && shortlist_) {
            factorWt = cachedShortWt_;
            factorB  = cachedShortb_;
          }
          else {
            factorWt  = slice(Wt_, isLegacyUntransposedW ? -1 : 0, Slice((int)range.first, (int)range.second));
            if(hasBias_)
              factorB = slice(b_,                              -1, Slice((int)range.first, (int)range.second));
          }
          /*const*/ int lemmaDimEmb = options_->get<int>("lemma-dim-emb", 0);
          if ((lemmaDimEmb == -2 || lemmaDimEmb == -3) && g > 0) { // -2/-3 means a gated transformer-like structure (-3 = hard-max)
            LOG_ONCE(info, "[embedding] using lemma conditioning with gate");
            // this mimics one transformer layer
            //  - attention over two inputs:
            //     - e = current lemma. We use the original embedding vector; specifically, expectation over all lemmas.
            //     - input = hidden state FF(h_enc+h_dec)
            //  - dot-prod attention to allow both sides to influence (unlike our recurrent self-attention)
            //  - multi-head to allow for multiple conditions to be modeled
            //  - add & norm, for gradient flow and scaling
            //  - FF layer   --this is expensive; it is per-factor
            // multi-head attention
            int inputDim = input->shape()[-1];
            int heads = 8;
            auto name = options_->get<std::string>("prefix") + "_factor" + std::to_string(g);
            auto Wq = graph_->param(name + "_Wq", { inputDim,  inputDim }, inits::glorotUniform());
            auto Wk = graph_->param(name + "_Wk", { inputDim,  inputDim }, inits::glorotUniform());
            auto Wv = graph_->param(name + "_Wv", { inputDim,  inputDim }, inits::glorotUniform());
            auto toMultiHead = [&](Expr x, int heads) {
              const auto& shape = x->shape();
              int inputDim = shape[-1];
              int otherDim = shape.elements() / inputDim;
              ABORT_IF(inputDim / heads * heads != inputDim, "inputDim ({}) must be multiple of number of heads ({})", inputDim, heads);
              return reshape(x, { otherDim, heads, 1, inputDim / heads });
            };
            input1 = inputLemma;
            auto qm  = toMultiHead(dot(input1,         Wq), heads); // [B... x H x D/H] projected query
            auto kdm = toMultiHead(dot(input1 - input, Wk), heads); // [B... x H x D/H] the two data vectors projected as keys. Use diff and sigmoid, instead of softmax.
            auto vem = toMultiHead(dot(input1,         Wv), heads); // [B... x H x D/H] one of the two data vectors projected as values
            auto vim = toMultiHead(dot(         input, Wv), heads); // [B... x H x D/H] the other
            auto zm = bdot(qm, kdm, false, true);              // [B... x H x 1]
            auto sm = sigmoid(zm);                // [B... x H x 1]
            auto rm = sm * (vem - vim) + vim;     // [B... x H x D/H]
            auto r = reshape(rm, input->shape()); // [B... x D]
            // add & norm
            input1 = r + input1;
            input1 = layerNorm(input1, name + "_att");
            // FF layer
            auto ffnDropProb = 0.1f;    // @TODO: get as a parameter
            auto ffnDim = inputDim * 2; // @TODO: get as a parameter
            auto f = denseInline(input1, name + "_ffn", /*suffix=*/"1", ffnDim, (ActivationFunction*)relu, ffnDropProb);
            f      = denseInline(f,      name + "_ffn", /*suffix=*/"2", inputDim);
            // add & norm
            input1 = f + input1;
            input1 = layerNorm(input1, name + "_ffn");
          }
          // @TODO: b_ should be a vector, not a matrix; but shotlists use cols() in, which requires a matrix
          Expr factorLogits;
          if(g == 0)
            factorLogits = affineOrLSH(input1, factorWt, factorB, false, /*transB=*/isLegacyUntransposedW ? false : true); // [B... x U] factor logits
          else
            factorLogits = affineOrDot(input1, factorWt, factorB, false, /*transB=*/isLegacyUntransposedW ? false : true); // [B... x U] factor logits
          
          // optionally add lemma-dependent bias
          if (Plemma) { // [B... x U0]
            int lemmaVocabDim = Plemma->shape()[-1];
            int factorVocabDim = factorLogits->shape()[-1];
            auto name = options_->get<std::string>("prefix");
            Expr lemmaBt = graph_->param(name + "_lemmaBt_" + std::to_string(g), {factorVocabDim, lemmaVocabDim}, inits::zeros()); // [U x U0] U0=#lemmas one bias per class per lemma
            auto b = dot(Plemma, lemmaBt, false, true); // [B... x U]
            factorLogits = factorLogits + b;
          }
          allLogits[g] = New<RationalLoss>(factorLogits, nullptr);
          // optionally add a soft embedding of lemma back to create some lemma dependency
          // @TODO: if this works, move it into lazyConstruct
          if (lemmaDimEmb == -2 && g == 0) { // -2 means a gated transformer-like structure
            LOG_ONCE(info, "[embedding] using lemma conditioning with gate, soft-max version");
            // get expected lemma embedding vector
            auto factorLogSoftmax = logsoftmax(factorLogits); // [B... x U] note: with shortlist, this is not the full lemma set
            auto factorSoftmax = exp(factorLogSoftmax);
            inputLemma = dot(factorSoftmax, factorWt, false, /*transB=*/isLegacyUntransposedW ? true : false); // [B... x D]
          }
          else if (lemmaDimEmb == -3 && g == 0) { // same as -2 except with hard max
            LOG_ONCE(info, "[embedding] using lemma conditioning with gate, hard-max version");
            // get max-lemma embedding vector
            auto maxVal = max(factorLogits, -1); // [B... x U] note: with shortlist, this is not the full lemma set
            auto factorHardmax = eq(factorLogits, maxVal);
            inputLemma = dot(factorHardmax, factorWt, false, /*transB=*/isLegacyUntransposedW ? true : false); // [B... x D]
          }
          else if (lemmaDimEmb == -1 && g == 0) { // -1 means learn a lemma-dependent bias
            ABORT_IF(shortlist_, "Lemma-dependent bias with short list is not yet implemented");
            LOG_ONCE(info, "[embedding] using lemma-dependent bias");
            auto factorLogSoftmax = logsoftmax(factorLogits); // (we do that again later, CSE will kick in)
            auto z = /*stopGradient*/(factorLogSoftmax);
            Plemma = exp(z); // [B... x U]
          }
          else if (lemmaDimEmb > 0 && g == 0) { // > 0 means learn a re-embedding matrix
            LOG_ONCE(info, "[embedding] enabled re-embedding of lemma, at dim {}", lemmaDimEmb);
            // compute softmax. We compute logsoftmax() separately because this way, computation will be reused later via CSE
            auto factorLogSoftmax = logsoftmax(factorLogits);
            auto factorSoftmax = exp(factorLogSoftmax);
#ifdef HARDMAX_HACK
            bool hardmax = (lemmaDimEmb & 1) != 0; // odd value triggers hardmax for now (for quick experimentation)
            if (hardmax) {
              lemmaDimEmb = lemmaDimEmb & 0xfffffffe;
              LOG_ONCE(info, "[embedding] HARDMAX_HACK enabled. Actual dim is {}", lemmaDimEmb);
              auto maxVal = max(factorSoftmax, -1);
              factorSoftmax = eq(factorSoftmax, maxVal);
            }
#endif
            // re-embedding lookup, soft-indexed by softmax
            if (shortlist_ && !cachedShortLemmaEt_) // short-listed version of re-embedding matrix
              cachedShortLemmaEt_ = index_select(lemmaEt_, -1, shortlist_->indices());
            auto e = dot(factorSoftmax, cachedShortLemmaEt_ ? cachedShortLemmaEt_ : lemmaEt_, false, true); // [B... x L]
            // project it back to regular hidden dim
            int inputDim = input1->shape()[-1];
            auto name = options_->get<std::string>("prefix");
            // note: if the lemmaEt[:,w] have unit length (var = 1/L), then lemmaWt @ lemmaEt is also length 1
            Expr lemmaWt = inputDim == lemmaDimEmb ? nullptr : graph_->param(name + "_lemmaWt", { inputDim,  lemmaDimEmb }, inits::glorotUniform()); // [D x L] D=hidden-vector dimension
            auto f = lemmaWt ? dot(e, lemmaWt, false, true) : e; // [B... x D]
            // augment the original hidden vector with this additional information
            input1 = input1 + f;
          }
        }
        return Logits(std::move(allLogits), factoredVocab_);
      } else if (shortlist_) {
        return Logits(affineOrLSH(input, cachedShortWt_, cachedShortb_, false, /*transB=*/isLegacyUntransposedW ? false : true));
      } else {
        return Logits(affineOrLSH(input, Wt_, b_, false, /*transB=*/isLegacyUntransposedW ? false : true));
      }
    }
  }

  Embedding::Embedding(Ptr<ExpressionGraph> graph, Ptr<Options> options) : LayerBase(graph, options) {
    std::string name = opt<std::string>("prefix");
    int dimVoc = opt<int>("dimVocab");
    int dimEmb = opt<int>("dimEmb");

    bool fixed = opt<bool>("fixed", false);

    factoredVocab_ = FactoredVocab::tryCreateAndLoad(options_->get<std::string>("vocab", ""));
    if (factoredVocab_) {
      dimVoc = (int)factoredVocab_->factorVocabSize();
      LOG_ONCE(info, "[embedding] Factored embeddings enabled");
    }

    // Embedding layer initialization should depend only on embedding size, hence fanIn=false
    auto initFunc = inits::glorotUniform(/*fanIn=*/false, /*fanOut=*/true); // -> embedding vectors have roughly unit length

    if (options_->has("embFile")) {
      std::string file = opt<std::string>("embFile");
      if (!file.empty()) {
        bool norm = opt<bool>("normalization", false);
        initFunc = inits::fromWord2vec(file, dimVoc, dimEmb, norm);
      }
    }

    E_ = graph_->param(name, {dimVoc, dimEmb}, initFunc, fixed);
  }

  // helper to embed a sequence of words (given as indices) via factored embeddings
  /*private*/ Expr Embedding::multiRows(const Words& data, float dropProb) const
  {
    auto graph = E_->graph();
    auto factoredData = factoredVocab_->csr_rows(data);
    // multi-hot factor vectors are represented as a sparse CSR matrix
    // [row index = word position index] -> set of factor indices for word at this position
    ABORT_IF(factoredData.shape != Shape({(int)factoredData.offsets.size()-1/*=rows of CSR*/, E_->shape()[0]}), "shape mismatch??");
    // the CSR matrix is passed in pieces
    auto weights = graph->constant({ (int)factoredData.weights.size() }, inits::fromVector(factoredData.weights), Type::float32);
    auto indices = graph->constant({ (int)factoredData.indices.size() }, inits::fromVector(factoredData.indices), Type::uint32);
    auto offsets = graph->constant({ (int)factoredData.offsets.size() }, inits::fromVector(factoredData.offsets), Type::uint32);
    // apply dropout
    // We apply it to the weights, i.e. factors get dropped out separately, but always as entire vectors.
    weights = dropout(weights, dropProb);
    // perform the product
    return csr_dot(factoredData.shape, weights, indices, offsets, E_);
  }

  std::tuple<Expr/*embeddings*/, Expr/*mask*/> Embedding::apply(Ptr<data::SubBatch> subBatch) const /*override final*/ {
    auto graph = E_->graph();
    int dimBatch = (int)subBatch->batchSize();
    int dimEmb = E_->shape()[-1];
    int dimWidth = (int)subBatch->batchWidth();

    // factored embeddings:
    //  - regular:
    //     - y = x @ E    x:[B x 1ofV] ; E:[V x D] ; y:[B x D]
    //  - factored:
    //     - u = x @ M    one-hot to U-dimensional multi-hot (all factors in one concatenated space)
    //        - each row of M contains the set of factors for one word => we want a CSR matrix
    //     - y = (x @ M) @ E   (x:[B x 1ofV] ; M:[V x U]) ; E:[U x D] ; y:[B x D]
    //  - first compute x @ M on the CPU
    //     - (Uvalues, Uindices, Uoffsets) = csr_rows(Mvalues, Mindices, Moffsets, subBatch->data()):
    //        - shape (U, specifically) not actually needed here
    //     - foreach input x[i]
    //        - locate row M[i,*]
    //        - copy through its index values (std::vector<push_back>)
    //     - create a matching ones vector (we can keep growing)
    //     - convert to GPU-side CSR matrix. CSR matrix now has #rows equal to len(x)
    //     - CSR matrix product with E
    //     - csr_dot(Uvalues, Uindices, Uoffsets, E_, transposeU)
    //        - double-check if all dimensions are specified. Probably not for transpose (which would be like csc_dot()).
    //  - weighting:
    //     - core factors' gradients are sums over all words that use the factors;
    //        - core factors' embeddings move very fast
    //        - words will need to make up for the move; rare words cannot
    //     - so, we multiply each factor with 1/refCount
    //        - core factors get weighed down a lot
    //        - no impact on gradients, as Adam makes up for it; embeddings still move fast just as before
    //        - but forward pass weighs them down, so that all factors are in a similar numeric range
    //        - if it is required to be in a different range, the embeddings can still learn that, but more slowly

    auto batchEmbeddings = apply(subBatch->data(), {dimWidth, dimBatch, dimEmb});
#if 0
    auto batchMask = graph->constant({dimWidth, dimBatch, 1},
                                     inits::fromVector(subBatch->mask()));
#else
    // experimental: hide inline-fix source tokens from cross attention
    auto batchMask = graph->constant({dimWidth, dimBatch, 1},
                                     inits::fromVector(subBatch->crossMaskWithInlineFixSourceSuppressed()));
#endif
    // give the graph inputs readable names for debugging and ONNX
    batchMask->set_name("data_" + std::to_string(/*batchIndex_=*/0) + "_mask");

    return std::make_tuple(batchEmbeddings, batchMask);
  }

  Expr Embedding::apply(const Words& words, const Shape& shape) const /*override final*/ {
    if (factoredVocab_) {
      Expr selectedEmbs = multiRows(words, options_->get<float>("dropout", 0.0f));        // [(B*W) x E]
      selectedEmbs = reshape(selectedEmbs, shape); // [W, B, E]
      //selectedEmbs = dropout(selectedEmbs, options_->get<float>("dropout", 0.0f), { selectedEmbs->shape()[-3], 1, 1 }); // @TODO: replace with factor dropout
      return selectedEmbs;
    }
    else
      return applyIndices(toWordIndexVector(words), shape);
  }

  Expr Embedding::applyIndices(const std::vector<WordIndex>& embIdx, const Shape& shape) const /*override final*/ {
    ABORT_IF(factoredVocab_, "Embedding: applyIndices must not be used with a factored vocabulary");
    auto embIdxExpr = E_->graph()->indices(embIdx);
    embIdxExpr->set_name("data_" + std::to_string(/*batchIndex_=*/0));  // @TODO: how to know the batch index?
    auto selectedEmbs = rows(E_, embIdxExpr);     // [(B*W) x E]
    selectedEmbs = reshape(selectedEmbs, shape);  // [W, B, E]
    // @BUGBUG: We should not broadcast along dimBatch=[-2]. Then we can also dropout before reshape() (test that separately)
    selectedEmbs = dropout(selectedEmbs, options_->get<float>("dropout", 0.0f), { selectedEmbs->shape()[-3], 1, 1 });
    return selectedEmbs;
  }

  // standard encoder word embeddings
  /*private*/ Ptr<IEmbeddingLayer> EncoderDecoderLayerBase::createEmbeddingLayer() const {
    auto options = New<Options>(
        "dimVocab", opt<std::vector<int>>("dim-vocabs")[batchIndex_],
        "dimEmb",   opt<int>("dim-emb"),
        "dropout",  dropout_,
        "prefix",   (opt<bool>("tied-embeddings-src") || opt<bool>("tied-embeddings-all")) ? "Wemb" : prefix_ + "_Wemb",
        "fixed",    embeddingFix_,
        "vocab",    opt<std::vector<std::string>>("vocabs")[batchIndex_]); // for factored embeddings
    if(options_->hasAndNotEmpty("embedding-vectors")) {
      auto embFiles = opt<std::vector<std::string>>("embedding-vectors");
      options->set(
          "embFile", embFiles[batchIndex_],
          "normalization", opt<bool>("embedding-normalization"));
    }
    return New<Embedding>(graph_, options);
  }

  // ULR word embeddings
  /*private*/ Ptr<IEmbeddingLayer> EncoderDecoderLayerBase::createULREmbeddingLayer() const {
    return New<ULREmbedding>(graph_, New<Options>(
        "dimSrcVoc",         opt<std::vector<int>>("dim-vocabs")[0],  // ULR multi-lingual src
        "dimTgtVoc",         opt<std::vector<int>>("dim-vocabs")[1],  // ULR monon tgt
        "dimUlrEmb",         opt<int>("ulr-dim-emb"),
        "dimEmb",            opt<int>("dim-emb"),
        "ulr-dropout",       opt<float>("ulr-dropout"),
        "dropout",           dropout_,
        "ulrTrainTransform", opt<bool>("ulr-trainable-transformation"),
        "ulrQueryFile",      opt<std::string>("ulr-query-vectors"),
        "ulrKeysFile",       opt<std::string>("ulr-keys-vectors")));
  }

  // get embedding layer for this encoder or decoder
  // This is lazy mostly because the constructors of the consuming objects are not
  // guaranteed presently to have access to their graph.
  Ptr<IEmbeddingLayer> EncoderDecoderLayerBase::getEmbeddingLayer(bool ulr) const {
    if (embeddingLayers_.size() <= batchIndex_ || !embeddingLayers_[batchIndex_]) { // lazy
      if (embeddingLayers_.size() <= batchIndex_)
        embeddingLayers_.resize(batchIndex_ + 1);
      if (ulr)
        embeddingLayers_[batchIndex_] = createULREmbeddingLayer(); // embedding uses ULR
      else
        embeddingLayers_[batchIndex_] = createEmbeddingLayer();
    }
    return embeddingLayers_[batchIndex_];
  }
}  // namespace marian<|MERGE_RESOLUTION|>--- conflicted
+++ resolved
@@ -285,49 +285,41 @@
       };
 
       if (shortlist_ && !cachedShortWt_) { // shortlisted versions of parameters are cached within one batch, then clear()ed
-<<<<<<< HEAD
-        Expr preparedBias = nullptr;
-        if ((graph_->getBackend()->isInt8() || matchType<intgemm8>(Wt_->value_type()) )&& graph_->getDeviceId().type == DeviceType::cpu) {
-          if (!isLegacyUntransposedW) {
-            Wt_ = transpose(Wt_);
-            isLegacyUntransposedW = true;
-          }
-          Expr aQuantMult = nullptr;
-          Expr bQuantMult = marian::cpu::integer::quantMult<Type::int8>(Wt_);
-          if (isIntgemm(Wt_->value_type())) {
-            if (graph_->getBackend()->isPrecomputedAlpha()) {
-              aQuantMult = Expression<marian::cpu::integer::fetchAlphaFromModelNodeOp>(Wt_);
-              preparedBias = Expression<marian::cpu::integer::PrepareBiasForBNodeOp>(b_, Wt_, aQuantMult, bQuantMult);
-            }
-            cachedShortWt_ = marian::cpu::integer::selectColumnsB<Type::int8>(Wt_, shortlist_->indices(), -1000.0 /*clip_value currently unused */);
-          } else {
-            cachedShortWt_ = marian::cpu::integer::prepareB<Type::int8>(Wt_, marian::cpu::integer::quantMult<Type::int8>(Wt_), -1000.0 /*clip_value currently unused */);
-            if (graph_->getBackend()->isPrecomputedAlpha()) {
-              aQuantMult = Expression<marian::cpu::integer::fetchAlphaFromModelNodeOp>(cachedShortWt_);
-              preparedBias = Expression<marian::cpu::integer::PrepareBiasForBNodeOp>(b_, cachedShortWt_, aQuantMult, bQuantMult);
-            }
-=======
 #if COMPILE_CPU
         // Shortlisting with intgemm. We either get float32 Wt_ or intgemm formatted Wt_ (in future implementation potentially)
         // The two cases do exactly the same, with the difference that the first case is for 8bit integers and the second is for 16bit integers
-        bool transposed = !isLegacyUntransposedW;
-        if ((graph_->getBackend()->isInt8() || matchType<intgemm8>(Wt_->value_type()) )&& graph_->getDeviceId().type == DeviceType::cpu) {
-          if (isIntgemm(Wt_->value_type())) { // If we already have intgemm formatted matrix, just select columns from it. Intgemm equivalent of index_select
-            std::cerr << "Are we ever here" << std::endl;
-            cachedShortWt_ = marian::cpu::integer::selectColumnsB<Type::int8>(Wt_, shortlist_->indices(), -1000.0 /*clip_value currently unused */);
-          } else { // Else, convert the Wt_ matrix to intgemm format and then select vocabulary items from it.
-            cachedShortWt_ = marian::cpu::integer::prepareB<Type::int8>(Wt_, marian::cpu::integer::quantMult<Type::int8>(Wt_), -1000.0 /*clip_value currently unused */, transposed /*Use different routine as Wt is transposed*/);
->>>>>>> a5463ed1
-            cachedShortWt_ = marian::cpu::integer::selectColumnsB<Type::int8>(cachedShortWt_, shortlist_->indices(), -1000.0 /*clip_value currently unused */);
-          }
-        } else if ((graph_->getBackend()->isInt16() || matchType<intgemm16>(Wt_->value_type()) )&& graph_->getDeviceId().type == DeviceType::cpu) {
-          if (isIntgemm(Wt_->value_type())) {
-            cachedShortWt_ = marian::cpu::integer::selectColumnsB<Type::int16>(Wt_, shortlist_->indices(), -1000.0 /*clip_value currently unused */);
-          } else {
-            cachedShortWt_ = marian::cpu::integer::prepareB<Type::int16>(Wt_, marian::cpu::integer::quantMult<Type::int16>(Wt_), -1000.0 /*clip_value currently unused */, transposed /*Use different routine as Wt is transposed*/);
-            cachedShortWt_ = marian::cpu::integer::selectColumnsB<Type::int16>(cachedShortWt_, shortlist_->indices(), -1000.0 /*clip_value currently unused */);
-          }
-        } else if (graph_->getBackend()->isInt8() && graph_->getDeviceId().type == DeviceType::gpu) { // GPU 8bit prepare and index_select
+        Expr preparedBias = nullptr; //This is only necessary for the CPU codebase
+        if (graph_->getDeviceId().type == DeviceType::cpu) {
+          bool transposed = !isLegacyUntransposedW;
+          Expr aQuantMult = nullptr;
+          Expr bQuantMult = marian::cpu::integer::quantMult<Type::int8>(Wt_);
+          if (graph_->getBackend()->isInt8() || matchType<intgemm8>(Wt_->value_type())) {
+            if (isIntgemm(Wt_->value_type())) { // If we already have intgemm formatted matrix, just select columns from it. Intgemm equivalent of index_select
+              if (graph_->getBackend()->isPrecomputedAlpha()) {
+                aQuantMult = Expression<marian::cpu::integer::fetchAlphaFromModelNodeOp>(Wt_);
+                preparedBias = Expression<marian::cpu::integer::PrepareBiasForBNodeOp>(b_, Wt_, aQuantMult, bQuantMult);
+              }
+              cachedShortWt_ = marian::cpu::integer::selectColumnsB<Type::int8>(Wt_, shortlist_->indices(), -1000.0 /*clip_value currently unused */);
+            } else { // Else, convert the Wt_ matrix to intgemm format and then select vocabulary items from it.
+              cachedShortWt_ = marian::cpu::integer::prepareB<Type::int8>(Wt_, marian::cpu::integer::quantMult<Type::int8>(Wt_), -1000.0 /*clip_value currently unused */, transposed /*Use different routine as Wt is transposed*/);
+              if (graph_->getBackend()->isPrecomputedAlpha()) {
+                aQuantMult = Expression<marian::cpu::integer::fetchAlphaFromModelNodeOp>(cachedShortWt_);
+                preparedBias = Expression<marian::cpu::integer::PrepareBiasForBNodeOp>(b_, cachedShortWt_, aQuantMult, bQuantMult);
+              }
+              cachedShortWt_ = marian::cpu::integer::selectColumnsB<Type::int8>(cachedShortWt_, shortlist_->indices(), -1000.0 /*clip_value currently unused */);
+            }
+          } else if ((graph_->getBackend()->isInt16() || matchType<intgemm16>(Wt_->value_type()) )&& graph_->getDeviceId().type == DeviceType::cpu) {
+            if (isIntgemm(Wt_->value_type())) {
+              cachedShortWt_ = marian::cpu::integer::selectColumnsB<Type::int16>(Wt_, shortlist_->indices(), -1000.0 /*clip_value currently unused */);
+            } else {
+              cachedShortWt_ = marian::cpu::integer::prepareB<Type::int16>(Wt_, marian::cpu::integer::quantMult<Type::int16>(Wt_), -1000.0 /*clip_value currently unused */, transposed /*Use different routine as Wt is transposed*/);
+              cachedShortWt_ = marian::cpu::integer::selectColumnsB<Type::int16>(cachedShortWt_, shortlist_->indices(), -1000.0 /*clip_value currently unused */);
+            }
+          }
+        }
+#endif
+#ifdef CUDA_FOUND
+        if (graph_->getBackend()->isInt8() && graph_->getDeviceId().type == DeviceType::gpu) { // GPU 8bit prepare and index_select
           std::string nodeName = Wt_->name();
           Expr BQuantMult = Expression<marian::gpu::integer::QuantMultNodeOp<marian::gpu::integer::Parameter> >(Wt_, nodeName);
           // Prepare it by just quantizing. We do this py setting tensorcores to FALSE regardless of whether we use them or not.
@@ -339,19 +331,18 @@
         } else {
           cachedShortWt_ = index_select(Wt_, isLegacyUntransposedW ? -1 : 0, shortlist_->indices());
         }
-<<<<<<< HEAD
-        if (preparedBias) {
-          cachedShortb_  = index_select(preparedBias ,                             -1, shortlist_->indices());
-        } else {
+#endif
+        if(hasBias_) {
+#if COMPILE_CPU
+          if (preparedBias) {
+            cachedShortb_  = index_select(preparedBias ,                   -1, shortlist_->indices());
+          } else {
+            cachedShortb_  = index_select(b_ ,                             -1, shortlist_->indices());
+          }
+#else
           cachedShortb_  = index_select(b_ ,                             -1, shortlist_->indices());
+#endif
         }
-=======
-#else
-        cachedShortWt_ = index_select(Wt_, isLegacyUntransposedW ? -1 : 0, shortlist_->indices());
-#endif
-        if(hasBias_)
-          cachedShortb_ = index_select(b_ ,                             -1, shortlist_->indices());
->>>>>>> a5463ed1
       }
 
       if (factoredVocab_) {
