#include "marian.h"

#include "layers/generic.h"
#include "layers/constructors.h"
#include "layers/loss.h"
#include "data/factored_vocab.h"
#include "rnn/types.h"     // for State::select()
#include "models/states.h" // for EncoderState
<<<<<<< HEAD

#include "tensors/cpu/intgemm_interface.h"

//using std::size_t; // not sure why this is needed
=======
#include "layers/lsh.h"
>>>>>>> 80232e61

namespace marian {
  Logits::Logits(Expr logits) : Logits(New<RationalLoss>(logits, nullptr)) {} // single-output constructor from Expr only (RationalLoss has no count)

  Ptr<ExpressionGraph> Logits::graph() const {
    ABORT_IF(logits_.empty(), "Empty logits object??");
    return logits_.front()->loss()->graph();
  }

  // This function assumes that the object holds one or more factor logits.
  // It applies the supplied loss function to each, and then returns the aggregate loss over all factors.
  Expr Logits::applyLossFunction(const Words& labels, const std::function<Expr(Expr/*logits*/, Expr/*indices*/)>& lossFn) const {
    LOG_ONCE(info, "[logits] Applying loss function for {} factor(s)", logits_.size());
    ABORT_IF(empty(), "Attempted to read out logits on empty Logits object");

    auto firstLogits = logits_.front()->loss();
    ABORT_IF(labels.size() * firstLogits->shape()[-1] != firstLogits->shape().elements(), 
             "Labels not matching logits shape ({} != {}, {})??",
             labels.size() * firstLogits->shape()[-1],
             firstLogits->shape().elements(),
             firstLogits->shape());

    // base case (no factors)
    if (!factoredVocab_) {
      ABORT_IF(logits_.size() != 1, "Factors without factor mappings??");
      return lossFn(firstLogits, indices(toWordIndexVector(labels)));
    }

    auto numGroups = factoredVocab_->getNumGroups();

    // split labels into individual factor labels
    auto allMaskedFactoredLabels = factorizeWords(labels); // [numGroups][labels.size()] = [numGroups][B... flattened]

    //Expr indices = this->indices(toWordIndexVector(labels));
    // accumulate all CEs for all words that have the factor
    // Memory-wise, this is cheap, all temp objects below are batches of scalars or lookup vectors.
    Expr loss;
    for (size_t g = 0; g < numGroups; g++) {
      if (!logits_[g])
        continue; // empty factor  --@TODO: use an array of indices of non-empty logits_[]
      const auto& maskedFactoredLabels = allMaskedFactoredLabels[g]; // array of (word index, mask)
      auto factorIndices = indices (maskedFactoredLabels.indices); // [B... flattened] factor-label indices, or 0 if factor does not apply
      auto factorMask    = constant(maskedFactoredLabels.masks);   // [B... flattened] loss values get multiplied with 0 for labels that don't have this factor
      auto factorLogits  = logits_[g];                             // [B... * Ug] label-wise loss values (not aggregated yet)
      // For each location in [B...] select [indices[B...]]. If not using factor, select [0] and mask it out next.
      auto factorLoss = lossFn(factorLogits->loss(), factorIndices); // [B... x 1]
      factorLoss = factorLoss * reshape(factorMask, factorLoss->shape()); // mask out factor for words that do not have that factor
      loss = loss ? (loss + factorLoss) : factorLoss; // [B... x 1]
    }
    return loss;
  }

  // This function assumes this object holds a single factor that represents a rational loss (with count).
  //Ptr<RationalLoss> Logits::getRationalLoss() const {
  //  ABORT_IF(logits_.size() != 1 || factoredVocab_, "getRationalLoss() cannot be used on multi-factor outputs");
  //  ABORT_IF(!logits_.front()->count(), "getRationalLoss() used on rational loss without count");
  //  return logits_.front();
  //}

  // get logits for one factor group
  // For groupIndex == 0, the function also requires the shortlist if there is one.
  Expr Logits::getFactoredLogits(size_t groupIndex, Ptr<data::Shortlist> shortlist /*= nullptr*/, const std::vector<IndexType>& hypIndices /*= {}*/, size_t beamSize /*= 0*/) const {
    ABORT_IF(empty(), "Attempted to read out logits on empty Logits object");
    auto sel = logits_[groupIndex]->loss(); // [localBeamSize, 1, dimBatch, dimFactorVocab]

    // normalize for decoding:
    //  - all secondary factors: subtract their max
    //  - lemma: add all maxes of applicable factors
    if (groupIndex > 0) {
      sel = sel - max(sel, -1);
    }
    else {
      auto numGroups = getNumFactorGroups();
      for (size_t g = 1; g < numGroups; g++) {
        auto factorMaxima = max(logits_[g]->loss(), -1);
        auto factorMasks = constant(getFactorMasks(g, shortlist ? shortlist->indices() : std::vector<WordIndex>()));
        sel = sel + factorMaxima * factorMasks; // those lemmas that don't have a factor get multiplied with 0
      }
    }

    // if selIdx are given, then we must reshuffle accordingly
    if (!hypIndices.empty()) // use the same function that shuffles decoder state
      sel = rnn::State::select(sel, hypIndices, (int)beamSize, /*isBatchMajor=*/false);
    return sel;
  }

  // used for breakDown() only
  // Index is flattened
  Tensor Logits::getFactoredLogitsTensor(size_t groupIndex) const {
    ABORT_IF(empty(), "Attempted to read out logits on empty Logits object");
    return logits_[groupIndex]->loss()->val();
  }

  // This function assumes that the object holds one or more factor logits, which are summed up
  // into output-vocab logits according to the factored model (with correct normalization of factors).
  // This is infeasible for realistic factor sets, and therefore only implemented for 1 factor.
  // @TODO: remove altogether
  Expr Logits::getLogits() const {
    ABORT_IF(empty(), "Attempted to read out logits on empty Logits object");
    if (!factoredVocab_) {
      ABORT_IF(logits_.size() != 1, "Factors without factor mappings??");
      return getFactoredLogits(0);
    }

#ifdef FACTOR_FULL_EXPANSION
    // compute normalized factor log probs
    std::vector<Expr> logProbs(logits_.size());
    for (size_t g = 0; g < logits_.size(); g++)
      logProbs[g] = logsoftmax(logits_[g]->loss());
    auto y = concatenate(logProbs, /*axis=*/ -1);

    // sum up the unit logits across factors for each target word
    auto graph = y->graph();
    auto factorMatrix = factoredVocab_->getGlobalFactorMatrix(); // [V x U]
    y = dot_csr(
        y,  // [B x U]
        factorMatrix.shape,
        graph->constant({(int)factorMatrix.weights.size()}, inits::fromVector(factorMatrix.weights), Type::float32),
        graph->constant({(int)factorMatrix.indices.size()}, inits::fromVector(factorMatrix.indices), Type::uint32),
        graph->constant({(int)factorMatrix.offsets.size()}, inits::fromVector(factorMatrix.offsets), Type::uint32),
        /*transB=*/ true); // -> [B x V]

    // mask out gaps
    auto gapLogMask = factoredVocab_->getGapLogMask(); // [V]
    y = y + graph->constant({ (int)gapLogMask.size() }, inits::fromVector(gapLogMask), Type::float32);

    return y;
#else
    ABORT("getLogits() no longer supported for actual factored vocab"); // because it is infeasible
#endif
  }

  void Logits::MaskedFactorIndices::push_back(size_t factorIndex) {
    bool isValid = FactoredVocab::isFactorValid(factorIndex);
    indices.push_back(isValid ? (WordIndex)factorIndex : 0);
    masks.push_back((float)isValid);
  }

  std::vector<Logits::MaskedFactorIndices> Logits::factorizeWords(const Words& words) const { // [numGroups][words.size()] -> breaks encoded Word into individual factor indices
    if (!factoredVocab_) {
      ABORT_IF(logits_.size() != 1, "Factors without factor mappings??");
      return {MaskedFactorIndices(words)};
    }
    auto numGroups = factoredVocab_->getNumGroups();
    std::vector<MaskedFactorIndices> res(numGroups);
    for (size_t g = 0; g < numGroups; g++) {
      auto& resg = res[g];
      resg.reserve(words.size());
      for (const auto& word : words)
        resg.push_back(factoredVocab_->getFactor(word, g));
    }
    return res;
  }

  //// use first factor of each word to determine whether it has a specific factor
  //std::vector<float> Logits::getFactorMasks(const Words& words, size_t factorGroup) const { // 1.0 for words that do have this factor; else 0
  //  std::vector<float> res;
  //  res.reserve(words.size());
  //  for (const auto& word : words) {
  //    auto lemma = factoredVocab_->getFactor(word, 0);
  //    res.push_back((float)factoredVocab_->lemmaHasFactorGroup(lemma, factorGroup));
  //  }
  //  return res;
  //}

  // return a vector of 1 or 0 indicating for each lemma whether it has a specific factor
  // If 'indices' is given, then return the masks for the indices; otherwise for all lemmas
  std::vector<float> Logits::getFactorMasks(size_t factorGroup, const std::vector<WordIndex>& indices) const { // [lemmaIndex] -> 1.0 for words that do have this factor; else 0
    size_t n = indices.empty() ? (factoredVocab_->getGroupRange(0).second - factoredVocab_->getGroupRange(0).first) : indices.size();
    std::vector<float> res;
    res.reserve(n);
    // @TODO: we should rearrange lemmaHasFactorGroup as vector[groups[i] of float; then move this into FactoredVocab
    for (size_t i = 0; i < n; i++) {
      auto lemma = indices.empty() ? i : (indices[i] - factoredVocab_->getGroupRange(0).first);
      res.push_back((float)factoredVocab_->lemmaHasFactorGroup(lemma, factorGroup));
    }
    return res;
  }

  Logits Logits::applyUnaryFunction(const std::function<Expr(Expr)>& f) const { // clone this but apply f to all loss values
    std::vector<Ptr<RationalLoss>> newLogits;
    for (const auto& l : logits_)
      newLogits.emplace_back(New<RationalLoss>(f(l->loss()), l->count()));
    return Logits(std::move(newLogits), factoredVocab_);
  }

  Logits Logits::applyUnaryFunctions(const std::function<Expr(Expr)>& f1, const std::function<Expr(Expr)>& fother) const {
      std::vector<Ptr<RationalLoss>> newLogits;
      bool first = true;
      for (const auto& l : logits_) {
        newLogits.emplace_back(New<RationalLoss>((first?f1:fother)(l->loss()), l->count())); // f1 for first, fother for all others
        first = false;
      }
      return Logits(std::move(newLogits), factoredVocab_);
  }

  // @TODO: code dup with above; we can merge it into applyToRationalLoss()
  Logits Logits::withCounts(const Expr& count) const { // create new Logits with 'count' implanted into all logits_
    std::vector<Ptr<RationalLoss>> newLogits;
    for (const auto& l : logits_)
      newLogits.emplace_back(New<RationalLoss>(l->loss(), count));
    return Logits(std::move(newLogits), factoredVocab_);
  }

  namespace mlp {
    /*private*/ void Output::lazyConstruct(int inputDim) {
      // We must construct lazily since we won't know tying nor input dim in constructor.
      if (Wt_)
        return;

      // this option is only set in the decoder
      if(!lsh_ && options_->hasAndNotEmpty("output-approx-knn")) {
#if BLAS_FOUND
        auto k     = opt<std::vector<int>>("output-approx-knn")[0];
        auto nbits = opt<std::vector<int>>("output-approx-knn")[1];
        lsh_ = New<LSH>(k, nbits);
#else
        ABORT("Requires BLAS library");
#endif
      }

      auto name = options_->get<std::string>("prefix");
      auto numOutputClasses = options_->get<int>("dim");

      factoredVocab_ = FactoredVocab::tryCreateAndLoad(options_->get<std::string>("vocab", ""));
      if (factoredVocab_) {
        numOutputClasses = (int)factoredVocab_->factorVocabSize();
        LOG_ONCE(info, "[embedding] Factored outputs enabled");
      }

      if(tiedParam_) {
        Wt_ = tiedParam_;
      } else {
        if (graph_->get(name + "_W")) { // support of legacy models that did not transpose
          Wt_ = graph_->param(name + "_W", {inputDim, numOutputClasses}, inits::glorotUniform(true, false));
          isLegacyUntransposedW = true;
        }
        else // this is the regular case:
          Wt_ = graph_->param(name + "_Wt", {numOutputClasses, inputDim}, inits::glorotUniform(false, true));
      }

      b_ = graph_->param(name + "_b", {1, numOutputClasses}, inits::zeros());

      /*const*/ int lemmaDimEmb = options_->get<int>("lemma-dim-emb", 0);
      ABORT_IF(lemmaDimEmb && !factoredVocab_, "--lemma-dim-emb requires a factored vocabulary");
      if (lemmaDimEmb > 0) { // > 0 means to embed the (expected) word with a different embedding matrix
#define HARDMAX_HACK
#ifdef HARDMAX_HACK
        lemmaDimEmb = lemmaDimEmb & 0xfffffffe; // hack to select hard-max: use an odd number
#endif
        auto range = factoredVocab_->getGroupRange(0);
        auto lemmaVocabDim = (int)(range.second - range.first);
        auto initFunc = inits::glorotUniform(/*fanIn=*/true, /*fanOut=*/false); // -> embedding vectors have roughly unit length
        lemmaEt_ = graph_->param(name + "_lemmaEt", {lemmaDimEmb, lemmaVocabDim}, initFunc); // [L x U] L=lemmaDimEmb; transposed for speed
      }
    }

    Logits Output::applyAsLogits(Expr input) /*override final*/ {
      lazyConstruct(input->shape()[-1]);

      auto affineOrLSH = [this](Expr x, Expr W, Expr b, bool transA, bool transB) {
#if BLAS_FOUND
        if(lsh_) {
          ABORT_IF( transA, "Transposed query not supported for LSH");
          ABORT_IF(!transB, "Untransposed indexed matrix not supported for LSH");
          return lsh_->apply(x, W, b);
        } else {
          return affine(x, W, b, transA, transB);
        }
#else
        return affine(x, W, b, transA, transB);
#endif
      };

      if (shortlist_ && !cachedShortWt_) { // shortlisted versions of parameters are cached within one batch, then clear()ed
        Expr preparedBias = nullptr;
        if ((graph_->getBackend()->isOptimized8() || matchType<intgemm8>(Wt_->value_type()) )&& graph_->getDeviceId().type == DeviceType::cpu) {
          if (!isLegacyUntransposedW) {
            Wt_ = transpose(Wt_);
            isLegacyUntransposedW = true;
          }
          Expr aQuantMult = nullptr;
          Expr bQuantMult = marian::cpu::integer::quantMult<Type::int8>(Wt_);
          if (isIntgemm(Wt_->value_type())) {
            if (graph_->getBackend()->isPrecomputedAlpha()) {
              aQuantMult = Expression<marian::cpu::integer::fetchAlphaFromModelNodeOp>(Wt_);
              preparedBias = Expression<marian::cpu::integer::PrepareBiasForBNodeOp>(b_, Wt_, aQuantMult, bQuantMult);
            }
            cachedShortWt_ = marian::cpu::integer::selectColumnsB<Type::int8>(Wt_, shortlist_->indices(), -1000.0 /*clip_value currently unused */);
          } else {
            cachedShortWt_ = marian::cpu::integer::prepareB<Type::int8>(Wt_, marian::cpu::integer::quantMult<Type::int8>(Wt_), -1000.0 /*clip_value currently unused */);
            if (graph_->getBackend()->isPrecomputedAlpha()) {
              aQuantMult = Expression<marian::cpu::integer::fetchAlphaFromModelNodeOp>(cachedShortWt_);
              preparedBias = Expression<marian::cpu::integer::PrepareBiasForBNodeOp>(b_, cachedShortWt_, aQuantMult, bQuantMult);
            }
            cachedShortWt_ = marian::cpu::integer::selectColumnsB<Type::int8>(cachedShortWt_, shortlist_->indices(), -1000.0 /*clip_value currently unused */);
          }
        } else if ((graph_->getBackend()->isOptimized() || matchType<intgemm16>(Wt_->value_type()) )&& graph_->getDeviceId().type == DeviceType::cpu) {
          if (!isLegacyUntransposedW) {
            Wt_ = transpose(Wt_);
            isLegacyUntransposedW = true;
          }
          if (isIntgemm(Wt_->value_type())) {
            cachedShortWt_ = marian::cpu::integer::selectColumnsB<Type::int16>(Wt_, shortlist_->indices(), -1000.0 /*clip_value currently unused */);
          } else {
            cachedShortWt_ = marian::cpu::integer::prepareB<Type::int16>(Wt_, marian::cpu::integer::quantMult<Type::int16>(Wt_), -1000.0 /*clip_value currently unused */);
            cachedShortWt_ = marian::cpu::integer::selectColumnsB<Type::int16>(cachedShortWt_, shortlist_->indices(), -1000.0 /*clip_value currently unused */);
          }
        } else {
          cachedShortWt_ = index_select(Wt_, isLegacyUntransposedW ? -1 : 0, shortlist_->indices());
        }
        if (preparedBias) {
          cachedShortb_  = index_select(preparedBias ,                             -1, shortlist_->indices());
        } else {
          cachedShortb_  = index_select(b_ ,                             -1, shortlist_->indices());
        }
      }

      if (factoredVocab_) {
        auto graph = input->graph();

        // project each factor separately
        auto numGroups = factoredVocab_->getNumGroups();
        std::vector<Ptr<RationalLoss>> allLogits(numGroups, nullptr); // (note: null entries for absent factors)
        Expr input1 = input; // [B... x D]
        Expr Plemma = nullptr;     // used for lemmaDimEmb=-1
        Expr inputLemma = nullptr; // used for lemmaDimEmb=-2, -3
        for (size_t g = 0; g < numGroups; g++) {
          auto range = factoredVocab_->getGroupRange(g);
          if (g > 0 && range.first == range.second) // empty entry
            continue;
          ABORT_IF(g > 0 && range.first != factoredVocab_->getGroupRange(g-1).second, "Factor groups must be consecutive (group {} vs predecessor)", g);
          // slice this group's section out of W_
          Expr factorWt, factorB;
          if (g == 0 && shortlist_) {
            factorWt = cachedShortWt_;
            factorB  = cachedShortb_;
          }
          else {
            factorWt = slice(Wt_, isLegacyUntransposedW ? -1 : 0, Slice((int)range.first, (int)range.second));
            factorB  = slice(b_,                              -1, Slice((int)range.first, (int)range.second));
          }
          /*const*/ int lemmaDimEmb = options_->get<int>("lemma-dim-emb", 0);
          if ((lemmaDimEmb == -2 || lemmaDimEmb == -3) && g > 0) { // -2/-3 means a gated transformer-like structure (-3 = hard-max)
            LOG_ONCE(info, "[embedding] using lemma conditioning with gate");
            // this mimics one transformer layer
            //  - attention over two inputs:
            //     - e = current lemma. We use the original embedding vector; specifically, expectation over all lemmas.
            //     - input = hidden state FF(h_enc+h_dec)
            //  - dot-prod attention to allow both sides to influence (unlike our recurrent self-attention)
            //  - multi-head to allow for multiple conditions to be modeled
            //  - add & norm, for gradient flow and scaling
            //  - FF layer   --this is expensive; it is per-factor
            // multi-head attention
            int inputDim = input->shape()[-1];
            int heads = 8;
            auto name = options_->get<std::string>("prefix") + "_factor" + std::to_string(g);
            auto Wq = graph_->param(name + "_Wq", { inputDim,  inputDim }, inits::glorotUniform());
            auto Wk = graph_->param(name + "_Wk", { inputDim,  inputDim }, inits::glorotUniform());
            auto Wv = graph_->param(name + "_Wv", { inputDim,  inputDim }, inits::glorotUniform());
            auto toMultiHead = [&](Expr x, int heads) {
              const auto& shape = x->shape();
              int inputDim = shape[-1];
              int otherDim = shape.elements() / inputDim;
              ABORT_IF(inputDim / heads * heads != inputDim, "inputDim ({}) must be multiple of number of heads ({})", inputDim, heads);
              return reshape(x, { otherDim, heads, 1, inputDim / heads });
            };
            input1 = inputLemma;
            auto qm  = toMultiHead(dot(input1,         Wq), heads); // [B... x H x D/H] projected query
            auto kdm = toMultiHead(dot(input1 - input, Wk), heads); // [B... x H x D/H] the two data vectors projected as keys. Use diff and sigmoid, instead of softmax.
            auto vem = toMultiHead(dot(input1,         Wv), heads); // [B... x H x D/H] one of the two data vectors projected as values
            auto vim = toMultiHead(dot(         input, Wv), heads); // [B... x H x D/H] the other
            auto zm = bdot(qm, kdm, false, true);              // [B... x H x 1]
            auto sm = sigmoid(zm);                // [B... x H x 1]
            auto rm = sm * (vem - vim) + vim;     // [B... x H x D/H]
            auto r = reshape(rm, input->shape()); // [B... x D]
            // add & norm
            input1 = r + input1;
            input1 = layerNorm(input1, name + "_att");
            // FF layer
            auto ffnDropProb = 0.1f;    // @TODO: get as a parameter
            auto ffnDim = inputDim * 2; // @TODO: get as a parameter
            auto f = denseInline(input1, name + "_ffn", /*suffix=*/"1", ffnDim, (ActivationFunction*)relu, ffnDropProb);
            f      = denseInline(f,      name + "_ffn", /*suffix=*/"2", inputDim);
            // add & norm
            input1 = f + input1;
            input1 = layerNorm(input1, name + "_ffn");
          }
          // @TODO: b_ should be a vector, not a matrix; but shotlists use cols() in, which requires a matrix
          Expr factorLogits;
          if(g == 0)
            factorLogits = affineOrLSH(input1, factorWt, factorB, false, /*transB=*/isLegacyUntransposedW ? false : true); // [B... x U] factor logits
          else
            factorLogits = affine(input1, factorWt, factorB, false, /*transB=*/isLegacyUntransposedW ? false : true); // [B... x U] factor logits
          
          // optionally add lemma-dependent bias
          if (Plemma) { // [B... x U0]
            int lemmaVocabDim = Plemma->shape()[-1];
            int factorVocabDim = factorLogits->shape()[-1];
            auto name = options_->get<std::string>("prefix");
            Expr lemmaBt = graph_->param(name + "_lemmaBt_" + std::to_string(g), {factorVocabDim, lemmaVocabDim}, inits::zeros()); // [U x U0] U0=#lemmas one bias per class per lemma
            auto b = dot(Plemma, lemmaBt, false, true); // [B... x U]
            factorLogits = factorLogits + b;
          }
          allLogits[g] = New<RationalLoss>(factorLogits, nullptr);
          // optionally add a soft embedding of lemma back to create some lemma dependency
          // @TODO: if this works, move it into lazyConstruct
          if (lemmaDimEmb == -2 && g == 0) { // -2 means a gated transformer-like structure
            LOG_ONCE(info, "[embedding] using lemma conditioning with gate, soft-max version");
            // get expected lemma embedding vector
            auto factorLogSoftmax = logsoftmax(factorLogits); // [B... x U] note: with shortlist, this is not the full lemma set
            auto factorSoftmax = exp(factorLogSoftmax);
            inputLemma = dot(factorSoftmax, factorWt, false, /*transB=*/isLegacyUntransposedW ? true : false); // [B... x D]
          }
          else if (lemmaDimEmb == -3 && g == 0) { // same as -2 except with hard max
            LOG_ONCE(info, "[embedding] using lemma conditioning with gate, hard-max version");
            // get max-lemma embedding vector
            auto maxVal = max(factorLogits, -1); // [B... x U] note: with shortlist, this is not the full lemma set
            auto factorHardmax = eq(factorLogits, maxVal);
            inputLemma = dot(factorHardmax, factorWt, false, /*transB=*/isLegacyUntransposedW ? true : false); // [B... x D]
          }
          else if (lemmaDimEmb == -1 && g == 0) { // -1 means learn a lemma-dependent bias
            ABORT_IF(shortlist_, "Lemma-dependent bias with short list is not yet implemented");
            LOG_ONCE(info, "[embedding] using lemma-dependent bias");
            auto factorLogSoftmax = logsoftmax(factorLogits); // (we do that again later, CSE will kick in)
            auto z = /*stopGradient*/(factorLogSoftmax);
            Plemma = exp(z); // [B... x U]
          }
          else if (lemmaDimEmb > 0 && g == 0) { // > 0 means learn a re-embedding matrix
            LOG_ONCE(info, "[embedding] enabled re-embedding of lemma, at dim {}", lemmaDimEmb);
            // compute softmax. We compute logsoftmax() separately because this way, computation will be reused later via CSE
            auto factorLogSoftmax = logsoftmax(factorLogits);
            auto factorSoftmax = exp(factorLogSoftmax);
#ifdef HARDMAX_HACK
            bool hardmax = (lemmaDimEmb & 1) != 0; // odd value triggers hardmax for now (for quick experimentation)
            if (hardmax) {
              lemmaDimEmb = lemmaDimEmb & 0xfffffffe;
              LOG_ONCE(info, "[embedding] HARDMAX_HACK enabled. Actual dim is {}", lemmaDimEmb);
              auto maxVal = max(factorSoftmax, -1);
              factorSoftmax = eq(factorSoftmax, maxVal);
            }
#endif
            // re-embedding lookup, soft-indexed by softmax
            if (shortlist_ && !cachedShortLemmaEt_) // short-listed version of re-embedding matrix
              cachedShortLemmaEt_ = index_select(lemmaEt_, -1, shortlist_->indices());
            auto e = dot(factorSoftmax, cachedShortLemmaEt_ ? cachedShortLemmaEt_ : lemmaEt_, false, true); // [B... x L]
            // project it back to regular hidden dim
            int inputDim = input1->shape()[-1];
            auto name = options_->get<std::string>("prefix");
            // note: if the lemmaEt[:,w] have unit length (var = 1/L), then lemmaWt @ lemmaEt is also length 1
            Expr lemmaWt = inputDim == lemmaDimEmb ? nullptr : graph_->param(name + "_lemmaWt", { inputDim,  lemmaDimEmb }, inits::glorotUniform()); // [D x L] D=hidden-vector dimension
            auto f = lemmaWt ? dot(e, lemmaWt, false, true) : e; // [B... x D]
            // augment the original hidden vector with this additional information
            input1 = input1 + f;
          }
        }
        return Logits(std::move(allLogits), factoredVocab_);
      } else if (shortlist_) {
        return Logits(affineOrLSH(input, cachedShortWt_, cachedShortb_, false, /*transB=*/isLegacyUntransposedW ? false : true));
      } else {
        return Logits(affineOrLSH(input, Wt_, b_, false, /*transB=*/isLegacyUntransposedW ? false : true));
      }
    }
  }

  Embedding::Embedding(Ptr<ExpressionGraph> graph, Ptr<Options> options) : LayerBase(graph, options) {
    std::string name = opt<std::string>("prefix");
    int dimVoc = opt<int>("dimVocab");
    int dimEmb = opt<int>("dimEmb");

    bool fixed = opt<bool>("fixed", false);

    factoredVocab_ = FactoredVocab::tryCreateAndLoad(options_->get<std::string>("vocab", ""));
    if (factoredVocab_) {
      dimVoc = (int)factoredVocab_->factorVocabSize();
      LOG_ONCE(info, "[embedding] Factored embeddings enabled");
    }

    // Embedding layer initialization should depend only on embedding size, hence fanIn=false
    auto initFunc = inits::glorotUniform(/*fanIn=*/false, /*fanOut=*/true); // -> embedding vectors have roughly unit length
    
    if (options_->has("embFile")) {
      std::string file = opt<std::string>("embFile");
      if (!file.empty()) {
        bool norm = opt<bool>("normalization", false);
        initFunc = inits::fromWord2vec(file, dimVoc, dimEmb, norm);
      }
    }

    E_ = graph_->param(name, {dimVoc, dimEmb}, initFunc, fixed);
  }

  // helper to embed a sequence of words (given as indices) via factored embeddings
  /*private*/ Expr Embedding::multiRows(const Words& data, float dropProb) const
  {
    auto graph = E_->graph();
    auto factoredData = factoredVocab_->csr_rows(data);
    // multi-hot factor vectors are represented as a sparse CSR matrix
    // [row index = word position index] -> set of factor indices for word at this position
    ABORT_IF(factoredData.shape != Shape({(int)factoredData.offsets.size()-1/*=rows of CSR*/, E_->shape()[0]}), "shape mismatch??");
    // the CSR matrix is passed in pieces
    auto weights = graph->constant({ (int)factoredData.weights.size() }, inits::fromVector(factoredData.weights), Type::float32);
    auto indices = graph->constant({ (int)factoredData.indices.size() }, inits::fromVector(factoredData.indices), Type::uint32);
    auto offsets = graph->constant({ (int)factoredData.offsets.size() }, inits::fromVector(factoredData.offsets), Type::uint32);
    // apply dropout
    // We apply it to the weights, i.e. factors get dropped out separately, but always as entire vectors.
    weights = dropout(weights, dropProb);
    // perform the product
    return csr_dot(factoredData.shape, weights, indices, offsets, E_);
  }

  std::tuple<Expr/*embeddings*/, Expr/*mask*/> Embedding::apply(Ptr<data::SubBatch> subBatch) const /*override final*/ {
    auto graph = E_->graph();
    int dimBatch = (int)subBatch->batchSize();
    int dimEmb = E_->shape()[-1];
    int dimWidth = (int)subBatch->batchWidth();

    // factored embeddings:
    //  - regular:
    //     - y = x @ E    x:[B x 1ofV] ; E:[V x D] ; y:[B x D]
    //  - factored:
    //     - u = x @ M    one-hot to U-dimensional multi-hot (all factors in one concatenated space)
    //        - each row of M contains the set of factors for one word => we want a CSR matrix
    //     - y = (x @ M) @ E   (x:[B x 1ofV] ; M:[V x U]) ; E:[U x D] ; y:[B x D]
    //  - first compute x @ M on the CPU
    //     - (Uvalues, Uindices, Uoffsets) = csr_rows(Mvalues, Mindices, Moffsets, subBatch->data()):
    //        - shape (U, specifically) not actually needed here
    //     - foreach input x[i]
    //        - locate row M[i,*]
    //        - copy through its index values (std::vector<push_back>)
    //     - create a matching ones vector (we can keep growing)
    //     - convert to GPU-side CSR matrix. CSR matrix now has #rows equal to len(x)
    //     - CSR matrix product with E
    //     - csr_dot(Uvalues, Uindices, Uoffsets, E_, transposeU)
    //        - double-check if all dimensions are specified. Probably not for transpose (which would be like csc_dot()).
    //  - weighting:
    //     - core factors' gradients are sums over all words that use the factors;
    //        - core factors' embeddings move very fast
    //        - words will need to make up for the move; rare words cannot
    //     - so, we multiply each factor with 1/refCount
    //        - core factors get weighed down a lot
    //        - no impact on gradients, as Adam makes up for it; embeddings still move fast just as before
    //        - but forward pass weighs them down, so that all factors are in a similar numeric range
    //        - if it is required to be in a different range, the embeddings can still learn that, but more slowly

    auto batchEmbeddings = apply(subBatch->data(), {dimWidth, dimBatch, dimEmb});
#if 0
    auto batchMask = graph->constant({dimWidth, dimBatch, 1},
                                     inits::fromVector(subBatch->mask()));
#else
    // experimental: hide inline-fix source tokens from cross attention
    auto batchMask = graph->constant({dimWidth, dimBatch, 1},
                                     inits::fromVector(subBatch->crossMaskWithInlineFixSourceSuppressed()));
#endif
    // give the graph inputs readable names for debugging and ONNX
    batchMask->set_name("data_" + std::to_string(/*batchIndex_=*/0) + "_mask");

    return std::make_tuple(batchEmbeddings, batchMask);
  }

  Expr Embedding::apply(const Words& words, const Shape& shape) const /*override final*/ {
    if (factoredVocab_) {
      Expr selectedEmbs = multiRows(words, options_->get<float>("dropout", 0.0f));        // [(B*W) x E]
      selectedEmbs = reshape(selectedEmbs, shape); // [W, B, E]
      //selectedEmbs = dropout(selectedEmbs, options_->get<float>("dropout", 0.0f), { selectedEmbs->shape()[-3], 1, 1 }); // @TODO: replace with factor dropout
      return selectedEmbs;
    }
    else
      return applyIndices(toWordIndexVector(words), shape);
  }

  Expr Embedding::applyIndices(const std::vector<WordIndex>& embIdx, const Shape& shape) const /*override final*/ {
    ABORT_IF(factoredVocab_, "Embedding: applyIndices must not be used with a factored vocabulary");
    auto embIdxExpr = E_->graph()->indices(embIdx);
    embIdxExpr->set_name("data_" + std::to_string(/*batchIndex_=*/0));  // @TODO: how to know the batch index?
    auto selectedEmbs = rows(E_, embIdxExpr);     // [(B*W) x E]
    selectedEmbs = reshape(selectedEmbs, shape);  // [W, B, E]
    // @BUGBUG: We should not broadcast along dimBatch=[-2]. Then we can also dropout before reshape() (test that separately)
    selectedEmbs = dropout(selectedEmbs, options_->get<float>("dropout", 0.0f), { selectedEmbs->shape()[-3], 1, 1 });
    return selectedEmbs;
  }

  // standard encoder word embeddings
  /*private*/ Ptr<IEmbeddingLayer> EncoderDecoderLayerBase::createEmbeddingLayer() const {
    auto options = New<Options>(
        "dimVocab", opt<std::vector<int>>("dim-vocabs")[batchIndex_],
        "dimEmb",   opt<int>("dim-emb"),
        "dropout",  dropout_,
        "prefix",   (opt<bool>("tied-embeddings-src") || opt<bool>("tied-embeddings-all")) ? "Wemb" : prefix_ + "_Wemb",
        "fixed",    embeddingFix_,
        "vocab",    opt<std::vector<std::string>>("vocabs")[batchIndex_]); // for factored embeddings
    if(options_->hasAndNotEmpty("embedding-vectors")) {
      auto embFiles = opt<std::vector<std::string>>("embedding-vectors");
      options->set(
          "embFile", embFiles[batchIndex_],
          "normalization", opt<bool>("embedding-normalization"));
    }
    return New<Embedding>(graph_, options);
  }

  // ULR word embeddings
  /*private*/ Ptr<IEmbeddingLayer> EncoderDecoderLayerBase::createULREmbeddingLayer() const {
    return New<ULREmbedding>(graph_, New<Options>(
        "dimSrcVoc",         opt<std::vector<int>>("dim-vocabs")[0],  // ULR multi-lingual src
        "dimTgtVoc",         opt<std::vector<int>>("dim-vocabs")[1],  // ULR monon tgt
        "dimUlrEmb",         opt<int>("ulr-dim-emb"),
        "dimEmb",            opt<int>("dim-emb"),
        "ulr-dropout",       opt<float>("ulr-dropout"),
        "dropout",           dropout_,
        "ulrTrainTransform", opt<bool>("ulr-trainable-transformation"),
        "ulrQueryFile",      opt<std::string>("ulr-query-vectors"),
        "ulrKeysFile",       opt<std::string>("ulr-keys-vectors")));
  }

  // get embedding layer for this encoder or decoder
  // This is lazy mostly because the constructors of the consuming objects are not
  // guaranteed presently to have access to their graph.
  Ptr<IEmbeddingLayer> EncoderDecoderLayerBase::getEmbeddingLayer(bool ulr) const {
    if (embeddingLayers_.size() <= batchIndex_ || !embeddingLayers_[batchIndex_]) { // lazy
      if (embeddingLayers_.size() <= batchIndex_)
        embeddingLayers_.resize(batchIndex_ + 1);
      if (ulr)
        embeddingLayers_[batchIndex_] = createULREmbeddingLayer(); // embedding uses ULR
      else
        embeddingLayers_[batchIndex_] = createEmbeddingLayer();
    }
    return embeddingLayers_[batchIndex_];
  }
}  // namespace marian<|MERGE_RESOLUTION|>--- conflicted
+++ resolved
@@ -6,14 +6,9 @@
 #include "data/factored_vocab.h"
 #include "rnn/types.h"     // for State::select()
 #include "models/states.h" // for EncoderState
-<<<<<<< HEAD
-
+#include "layers/lsh.h"
 #include "tensors/cpu/intgemm_interface.h"
 
-//using std::size_t; // not sure why this is needed
-=======
-#include "layers/lsh.h"
->>>>>>> 80232e61
 
 namespace marian {
   Logits::Logits(Expr logits) : Logits(New<RationalLoss>(logits, nullptr)) {} // single-output constructor from Expr only (RationalLoss has no count)
