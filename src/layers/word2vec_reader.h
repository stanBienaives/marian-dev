--- conflicted
+++ resolved
@@ -76,10 +76,6 @@
     // Glorot numal distribution
     float scale = sqrtf(2.0f / (dimVoc + dimEmb));
     
-<<<<<<< HEAD
-    ABORT("Currently not correctly implemented");
-    //inits::distribution<std::normal_distribution<float>>(values, 0, scale);
-=======
     // @TODO: switch to new random generator back-end.
     // This is rarly used however. 
     std::random_device rd;
@@ -92,7 +88,6 @@
 
     std::generate(values.begin(), values.end(), gen);
  
->>>>>>> c2312aa1
     return values;
   }
 };
