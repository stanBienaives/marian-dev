# Changelog

All notable changes to this project will be documented in this file.

The format is based on [Keep a Changelog](http://keepachangelog.com/en/1.0.0/)
and this project adheres to [Semantic Versioning](http://semver.org/spec/v2.0.0.html).

## [Unreleased]

### Added
<<<<<<< HEAD
- Safe handling of sigterm signal
- Automatic vectorization of elementwise operations on CPU for tensors dims that 
  are divible by 4 (AVX) and 8 (AVX2)
=======
- Purging of finished hypotheses during beam-search. A lot faster for large batches.
- Faster option look-up, up to 20-30% faster translation
- Added --cite and --authors flag
- Added optional support for ccache
- Switch to change abort to exception, only to be used in library mode
- Support for 16-bit packed models with FBGEMM
- Multiple separated parameter types in ExpressionGraph, currently inference-only
- Safe handling of sigterm signal
- Automatic vectorization of elementwise operations on CPU for tensors dims that 
  are divisible by 4 (AVX) and 8 (AVX2)
>>>>>>> 9a4f7843
- Replacing std::shared_ptr<T> with custom IntrusivePtr<T> for small objects like 
  Tensors, Hypotheses and Expressions.
- Fp16 inference working for translation
- Gradient-checkpointing

### Fixed
<<<<<<< HEAD
=======
- Replace IntrusivePtr with std::uniq_ptr in FastOpt, fixes random segfaults 
  due to thread-non-safty of reference counting.
- Make sure that items are 256-byte aligned during saving
- Make explicit matmul functions respect setting of cublasMathMode
- Fix memory mapping for mixed paramter models
- Removed naked pointer and potential memory-leak from file_stream.{cpp,h}
- Compilation for GCC >= 7 due to exception thrown in destructor
>>>>>>> 9a4f7843
- Sort parameters by lexicographical order during allocation to ensure consistent 
  memory-layout during allocation, loading, saving.
- Output empty line when input is empty line. Previous behavior might result in 
  hallucinated outputs.
- Compilation with CUDA 10.1

### Changed
<<<<<<< HEAD
- Boost depdendency is now optional and only required for marian_server 
  or for boost::regex when compiling with g++-4.9
=======
- Removed autotuner for now, will be switched back on later
- Boost depdendency is now optional and only required for marian_server 
- Dropped support for g++-4.9
>>>>>>> 9a4f7843
- Simplified file stream and temporary file handling
- Unified node intializers, same function API.

## [1.8.0] - 2019-09-04

### Added
- Alias options and new --task option
- Automatic detection of CPU intrisics when building with -arch=native
- First version of BERT-training and BERT-classifier, currently not compatible with TF models
- New reduction operators
- Use Cmake's ExternalProject to build NCCL and potentially other external libs
- Code for Factored Vocabulary, currently not usable yet without outside tools

### Fixed
- Issue with relative paths in automatically generated decoder config files
- Bug with overlapping CXX flags and building spm_train executable
- Compilation with gcc 8
- Overwriting and unsetting vector options
- Windows build with recent changes
- Bug with read-ahead buffer
- Handling of "dump-config: false" in YAML config
- Errors due to warnings
- Issue concerning failed saving with single GPU training and --sync-sgd option.
- NaN problem when training with Tensor Cores on Volta GPUs
- Fix pipe-handling
- Fix compilation with GCC 9.1
- Fix CMake build types

### Changed
- Error message when using left-to-right and right-to-left models together in ensembles
- Regression tests included as a submodule
- Update NCCL to 2.4.2
- Add zlib source to Marian's source tree, builds now as object lib
- -DUSE_STATIC_LIBS=on now also looks for static versions of CUDA libraries
- Include NCCL build from github.com/marian-nmt/nccl and compile within source tree
- Set nearly all warnings as errors for Marian's own targets. Disable warnings for 3rd party
- Refactored beam search

## [1.7.0] - 2018-11-27

### Added
- Word alignment generation in scorer
- Attention output generation in decoder and scorer with `--alignment soft`
- Support for SentencePiece vocabularies and run-time segmentation/desegmentation
- Support for SentencePiece vocabulary training during model training
- Group training files by filename when creating vocabularies for joint vocabularies
- Updated examples
- Synchronous multi-node training (early version)

### Fixed
- Delayed output in line-by-line translation

### Changed
- Generated word alignments include alignments for target EOS tokens
- Boost::program_options has been replaced by another CLI library
- Replace boost::file_system with Pathie
- Expansion of unambiguous command-line arguments is no longer supported

## [1.6.0] - 2018-08-08

### Added
- Faster training (20-30%) by optimizing gradient popagation of biases
- Returning Moses-style hard alignments during decoding single models,
  ensembles and n-best lists
- Hard alignment extraction strategy taking source words that have the
  attention value greater than the threshold
- Refactored sync sgd for easier communication and integration with NCCL
- Smaller memory-overhead for sync-sgd
- NCCL integration (version 2.2.13)
- New binary format for saving/load of models, can be used with _*.bin_
  extension (can be memory mapped)
- Memory-mapping of graphs for inferece with `ExpressionGraph::mmap(const void*
  ptr)` function. (assumes _*.bin_ model is mapped or in buffer)
- Added SRU (--dec-cell sru) and ReLU (--dec-cell relu) cells to inventory of
  RNN cells
- RNN auto-regression layers in transformer (`--transformer-decoder-autreg
  rnn`), work with gru, lstm, tanh, relu, sru cells
- Recurrently stacked layers in transformer (`--transformer-tied-layers 1 1 1 2
  2 2` means 6 layers with 1-3 and 4-6 tied parameters, two groups of
  parameters)
- Seamless training continuation with exponential smoothing

### Fixed
- A couple of bugs in "selection" (transpose, shift, cols, rows) operators
  during back-prob for a very specific case: one of the operators is the first
  operator after a branch, in that case gradient propgation might be
  interrupted. This did not affect any of the existing models as such a case
  was not present, but might have caused future models to not train properly
- Bug in mini-batch-fit, tied embeddings would result in identical embeddings
  in fake source and target batch. Caused under-estimation of memory usage and
  re-allocation

## [1.5.0] - 2018-06-17

### Added
- Average Attention Networks for Transformer model
- 16-bit matrix multiplication on CPU
- Memoization for constant nodes for decoding
- Autotuning for decoding

### Fixed
- GPU decoding optimizations, about 2x faster decoding of transformer models
- Multi-node MPI-based training on GPUs

## [1.4.0] - 2018-03-13

### Added
- Data weighting with `--data-weighting` at sentence or word level
- Persistent SQLite3 corpus storage with `--sqlite file.db`
- Experimental multi-node asynchronous training
- Restoring optimizer and training parameters such as learning rate, validation
  results, etc.
- Experimental multi-CPU training/translation/scoring with `--cpu-threads=N`
- Restoring corpus iteration after training is restarted
- N-best-list scoring in marian-scorer

### Fixed
- Deterministic data shuffling with specific seed for SQLite3 corpus storage
- Mini-batch fitting with binary search for faster fitting
- Better batch packing due to sorting


## [1.3.1] - 2018-02-04

### Fixed
- Missing final validation when done with training
- Differing summaries for marian-scorer when used with multiple GPUs

## [1.3.0] - 2018-01-24

### Added
- SQLite3 based corpus storage for on-disk shuffling etc. with `--sqlite`
- Asynchronous maxi-batch preloading
- Using transpose in SGEMM to tie embeddings in output layer

## [1.2.1] - 2018-01-19

### Fixed
- Use valid-mini-batch size during validation with "translation" instead of
  mini-batch
- Normalize gradients with multi-gpu synchronous SGD
- Fix divergence between saved models and validated models in asynchronous SGD

## [1.2.0] - 2018-01-13

### Added
- Option `--pretrained-model` to be used for network weights initialization
  with a pretrained model
- Version number saved in the model file
- CMake option `-DCOMPILE_SERVER=ON`
- Right-to-left training, scoring, decoding with `--right-left`

### Fixed
- Fixed marian-server compilation with Boost 1.66
- Fixed compilation on g++-4.8.4
- Fixed compilation without marian-server if openssl is not available

## [1.1.3] - 2017-12-06

### Added
- Added back gradient-dropping

### Fixed
- Fixed parameters initialization for `--tied-embeddings` during translation

## [1.1.2] - 2017-12-05

### Fixed
- Fixed ensembling with language model and batched decoding
- Fixed attention reduction kernel with large matrices (added missing
  `syncthreads()`), which should fix stability with large batches and beam-size
  during batched decoding

## [1.1.1] - 2017-11-30

### Added
- Option `--max-length-crop` to be used together with `--max-length N` to crop
  sentences to length N rather than omitting them.
- Experimental model with convolution over input characters

### Fixed
- Fixed a number of bugs for vocabulary and directory handling

## [1.1.0] - 2017-11-21

### Added
- Batched translation for all model types, significant translation speed-up
- Batched translation during validation with translation
- `--maxi-batch-sort` option for `marian-decoder`
- Support for CUBLAS_TENSOR_OP_MATH mode for cublas in cuda 9.0
- The "marian-vocab" tool to create vocabularies

## [1.0.0] - 2017-11-13

### Added
- Multi-gpu validation, scorer and in-training translation
- summary-mode for scorer
- New "transformer" model based on [Attention is all you
  need](https://arxiv.org/abs/1706.03762)
- Options specific for the transformer model
- Linear learning rate warmup with and without initial value
- Cyclic learning rate warmup
- More options for learning rate decay, including: optimizer history reset,
  repeated warmup
- Continuous inverted square root decay of learning (`--lr-decay-inv-sqrt`)
  rate based on number of updates
- Exposed optimizer parameters (e.g. momentum etc. for Adam)
- Version of deep RNN-based models compatible with Nematus (`--type nematus`)
- Synchronous SGD training for multi-gpu (enable with `--sync-sgd`)
- Dynamic construction of complex models with different encoders and decoders,
  currently only available through the C++ API
- Option `--quiet` to suppress output to stderr
- Option to choose different variants of optimization criterion: mean
  cross-entropy, perplexity, cross-entropy sum
- In-process translation for validation, uses the same memory as training
- Label Smoothing
- CHANGELOG.md
- CONTRIBUTING.md
- Swish activation function default for Transformer
  (https://arxiv.org/pdf/1710.05941.pdf)

### Changed
- Changed shape organization to follow numpy.
- Changed option `--moving-average` to `--exponential-smoothing` and inverted
  formula to `s_t = (1 - \alpha) * s_{t-1} + \alpha * x_t`, `\alpha` is now
  `1-e4` by default
- Got rid of thrust for compile-time mathematical expressions
- Changed boolean option `--normalize` to `--normalize [arg=1] (=0)`. New
  behaviour is backwards-compatible and can also be specified as
  `--normalize=0.6`
- Renamed "s2s" binary to "marian-decoder"
- Renamed "rescorer" binary to "marian-scorer"
- Renamed "server" binary to "marian-server"
- Renamed option name `--dynamic-batching` to `--mini-batch-fit`
- Unified cross-entropy-based validation, supports now perplexity and other CE
- Changed `--normalize (bool)` to `--normalize (float)arg`, allow to change
  length normalization weight as `score / pow(length, arg)`

### Removed
- Temporarily removed gradient dropping (`--drop-rate X`) until refactoring.<|MERGE_RESOLUTION|>--- conflicted
+++ resolved
@@ -8,11 +8,6 @@
 ## [Unreleased]
 
 ### Added
-<<<<<<< HEAD
-- Safe handling of sigterm signal
-- Automatic vectorization of elementwise operations on CPU for tensors dims that 
-  are divible by 4 (AVX) and 8 (AVX2)
-=======
 - Purging of finished hypotheses during beam-search. A lot faster for large batches.
 - Faster option look-up, up to 20-30% faster translation
 - Added --cite and --authors flag
@@ -23,15 +18,12 @@
 - Safe handling of sigterm signal
 - Automatic vectorization of elementwise operations on CPU for tensors dims that 
   are divisible by 4 (AVX) and 8 (AVX2)
->>>>>>> 9a4f7843
 - Replacing std::shared_ptr<T> with custom IntrusivePtr<T> for small objects like 
   Tensors, Hypotheses and Expressions.
 - Fp16 inference working for translation
 - Gradient-checkpointing
 
 ### Fixed
-<<<<<<< HEAD
-=======
 - Replace IntrusivePtr with std::uniq_ptr in FastOpt, fixes random segfaults 
   due to thread-non-safty of reference counting.
 - Make sure that items are 256-byte aligned during saving
@@ -39,7 +31,6 @@
 - Fix memory mapping for mixed paramter models
 - Removed naked pointer and potential memory-leak from file_stream.{cpp,h}
 - Compilation for GCC >= 7 due to exception thrown in destructor
->>>>>>> 9a4f7843
 - Sort parameters by lexicographical order during allocation to ensure consistent 
   memory-layout during allocation, loading, saving.
 - Output empty line when input is empty line. Previous behavior might result in 
@@ -47,14 +38,9 @@
 - Compilation with CUDA 10.1
 
 ### Changed
-<<<<<<< HEAD
-- Boost depdendency is now optional and only required for marian_server 
-  or for boost::regex when compiling with g++-4.9
-=======
 - Removed autotuner for now, will be switched back on later
 - Boost depdendency is now optional and only required for marian_server 
 - Dropped support for g++-4.9
->>>>>>> 9a4f7843
 - Simplified file stream and temporary file handling
 - Unified node intializers, same function API.
 
