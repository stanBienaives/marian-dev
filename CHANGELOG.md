--- conflicted
+++ resolved
@@ -9,14 +9,11 @@
 ## [Unreleased]
 
 ### Added
-<<<<<<< HEAD
 - An option to print word-level translation scores
 - An option to turn off automatic detokenization from SentencePiece
-=======
 - Separate quantization types for 8-bit FBGEMM for AVX2 and AVX512
 - Sequence-level unliklihood training
 - Allow file name templated valid-translation-output files
->>>>>>> 2bd986d8
 - Support for lexical shortlists in marian-server
 - Support for 8-bit matrix multiplication with FBGEMM
 - CMakeLists.txt now looks for SSE 4.2
